<<<<<<< HEAD
const { FinanceEntry, FinanceGoal } = require('../../database/models');
=======
const { Op } = require('sequelize');
const { FinanceEntry } = require('../../database/models');
>>>>>>> d6093522
const PDFDocument = require('pdfkit');
const ExcelJS = require('exceljs');
const { pipeline } = require('stream/promises');
const financeReportingService = require('../services/financeReportingService');
const reportChartService = require('../services/reportChartService');
const financeImportService = require('../services/financeImportService');

const { utils: reportingUtils, constants: financeConstants } = financeReportingService;
const { FINANCE_TYPES, FINANCE_STATUSES } = financeConstants;

const recurringIntervalOptions = FINANCE_RECURRING_INTERVALS.map((interval) => ({
    value: interval.value,
    label: interval.label
}));

const parseAmount = (value) => {
    if (typeof value === 'number') {
        return Number.isFinite(value) ? value : 0;
    }
    const parsed = Number.parseFloat(value);
    return Number.isFinite(parsed) ? parsed : 0;
};

const normalizeAmountInput = (value) => {
    if (value === null || value === undefined) {
        return null;
    }

    if (typeof value === 'number') {
        return Number.isFinite(value) ? value : null;
    }

    if (typeof value === 'string') {
        let cleaned = value.trim();
        if (!cleaned) {
            return null;
        }

        if (cleaned.includes('.') && cleaned.includes(',')) {
            cleaned = cleaned.replace(/\./g, '').replace(',', '.');
        } else if (cleaned.includes(',')) {
            cleaned = cleaned.replace(',', '.');
        }

        const parsed = Number.parseFloat(cleaned);
        return Number.isFinite(parsed) ? parsed : null;
    }

    return null;
};

const currencyFormatter = new Intl.NumberFormat('pt-BR', {
    style: 'currency',
    currency: 'BRL'
});

const formatCurrency = (value) => currencyFormatter.format(parseAmount(value));

const sanitizeText = (value) => {
    if (value === null || value === undefined) {
        return '';
    }
    return String(value).replace(/\s+/g, ' ').trim();
};

const formatDateLabel = (value) => {
    if (!value) {
        return null;
    }
    const date = value instanceof Date ? value : new Date(value);
    if (!Number.isFinite(date.getTime())) {
        return null;
    }
    return date.toLocaleDateString('pt-BR');
};

const formatPeriodLabel = (filters = {}) => {
    const start = formatDateLabel(filters.startDate);
    const end = formatDateLabel(filters.endDate);

    if (start && end) {
        return `${start} a ${end}`;
    }
    if (start) {
        return `A partir de ${start}`;
    }
    if (end) {
        return `Até ${end}`;
    }
    return 'Todo o período';
};

const normalizeFilterValue = (value) => {
    if (typeof value !== 'string') {
        return null;
    }

    const trimmed = value.trim();
    return trimmed ? trimmed.toLowerCase() : null;
};

const buildFiltersFromQuery = (query = {}) => {
    const filters = {};

    if (reportingUtils.isValidISODate(query.startDate)) {
        filters.startDate = query.startDate;
    }

    if (reportingUtils.isValidISODate(query.endDate)) {
        filters.endDate = query.endDate;
    }

    const typeFilter = normalizeFilterValue(query.type);
    if (typeFilter && FINANCE_TYPES.includes(typeFilter)) {
        filters.type = typeFilter;
    }

    const statusFilter = normalizeFilterValue(query.status);
    if (statusFilter && FINANCE_STATUSES.includes(statusFilter)) {
        filters.status = statusFilter;
    }

    return filters;
};

const buildEntriesQueryOptions = (filters = {}) => {
    const options = {
        include: [
            {
                model: FinanceAttachment,
                as: 'attachments',
                attributes: ['id', 'fileName', 'mimeType', 'size', 'createdAt']
            }
        ],
        order: [
            ['dueDate', 'ASC'],
            ['id', 'ASC'],
            [{ model: FinanceAttachment, as: 'attachments' }, 'createdAt', 'DESC']
        ]
    };

    const where = {};

    const dateFilter = reportingUtils.buildDateFilter(filters);
    if (dateFilter) {
        where.dueDate = dateFilter;
    }

    if (filters.type && FINANCE_TYPES.includes(filters.type)) {
        where.type = filters.type;
    }

    if (filters.status && FINANCE_STATUSES.includes(filters.status)) {
        where.status = filters.status;
    }

    if (Object.keys(where).length > 0) {
        options.where = where;
    }

    return options;
};

const createSummaryPromise = (entriesPromise, filters) => {
    return entriesPromise.then(entries =>
        financeReportingService.getFinanceSummary(filters, { entries })
    );
};

<<<<<<< HEAD
const parseMonthInput = (value) => {
    if (!value) {
        return null;
    }

    if (value instanceof Date) {
        return Number.isFinite(value.getTime()) ? value : null;
    }

    if (typeof value === 'number' && Number.isFinite(value)) {
        const byNumber = new Date(value);
        return Number.isFinite(byNumber.getTime()) ? byNumber : null;
    }

    if (typeof value === 'string') {
        const trimmed = value.trim();
        if (!trimmed) {
            return null;
        }

        if (/^\d{4}-\d{2}$/.test(trimmed)) {
            const date = new Date(`${trimmed}-01T00:00:00Z`);
            return Number.isFinite(date.getTime()) ? date : null;
        }

        if (/^\d{4}-\d{2}-\d{2}$/.test(trimmed)) {
            const date = new Date(`${trimmed}T00:00:00Z`);
            return Number.isFinite(date.getTime()) ? date : null;
        }

        const parsed = new Date(trimmed);
        return Number.isFinite(parsed.getTime()) ? parsed : null;
    }

    return null;
};

const normalizeGoalMonth = (value) => {
    if (typeof FinanceGoal?.normalizeMonthValue === 'function') {
        return FinanceGoal.normalizeMonthValue(value);
    }

    const parsed = parseMonthInput(value);
    if (!parsed) {
        return null;
    }

    const normalized = new Date(Date.UTC(parsed.getUTCFullYear(), parsed.getUTCMonth(), 1));
    return normalized.toISOString().slice(0, 10);
};

const formatGoalMonthKey = (value) => {
    const parsed = parseMonthInput(value);
    if (!parsed) {
        return '';
    }
    return `${parsed.getUTCFullYear()}-${String(parsed.getUTCMonth() + 1).padStart(2, '0')}`;
};

const formatGoalMonthLabel = (value) => {
    const parsed = parseMonthInput(value);
    if (!parsed) {
        return '--';
    }
    return parsed.toLocaleDateString('pt-BR', { month: 'long', year: 'numeric' });
};

const serializeGoalForView = (goal) => {
    const plain = typeof goal?.get === 'function' ? goal.get({ plain: true }) : goal || {};
    const amountNumber = parseAmount(plain.targetNetAmount);
    const monthKey = formatGoalMonthKey(plain.month);

    return {
        id: plain.id,
        month: plain.month,
        monthKey,
        monthLabel: formatGoalMonthLabel(plain.month),
        targetNetAmount: amountNumber,
        targetNetAmountInput: Number.isFinite(amountNumber) ? amountNumber.toFixed(2) : '0.00',
        formattedAmount: formatCurrency(amountNumber),
        notes: plain.notes || ''
=======
const wantsJsonResponse = (req) => {
    const acceptHeader = req.headers?.accept || '';
    return acceptHeader.includes('application/json');
};

const markConflict = (entry, reason, extra = {}) => {
    if (!entry) {
        return;
    }
    entry.conflict = true;
    if (!entry.conflictReasons.includes(reason)) {
        entry.conflictReasons.push(reason);
    }
    if (extra.existingEntryId) {
        entry.existingEntryId = extra.existingEntryId;
    }
};

const buildImportPreview = async (parsedEntries = []) => {
    const previewEntries = parsedEntries.map((entry, index) => ({
        id: index,
        description: entry.description,
        type: entry.type,
        value: entry.value,
        dueDate: entry.dueDate,
        paymentDate: entry.paymentDate || '',
        status: entry.status || 'pending',
        metadata: entry.metadata || {},
        hash: financeImportService.createEntryHash(entry),
        conflict: false,
        conflictReasons: [],
        existingEntryId: null,
        include: true
    }));

    const internalHashMap = new Map();
    previewEntries.forEach((entry) => {
        const existing = internalHashMap.get(entry.hash);
        if (existing) {
            markConflict(existing, 'Duplicado no arquivo importado.');
            markConflict(entry, 'Duplicado no arquivo importado.');
        } else {
            internalHashMap.set(entry.hash, entry);
        }
    });

    const dueDates = [...new Set(previewEntries.map((item) => item.dueDate))];
    if (dueDates.length) {
        const existingEntries = await FinanceEntry.findAll({
            where: { dueDate: { [Op.in]: dueDates } },
            attributes: ['id', 'description', 'value', 'dueDate']
        });

        const existingHashMap = new Map();
        existingEntries.forEach((dbEntry) => {
            const plain = dbEntry.get({ plain: true });
            const hash = financeImportService.createEntryHash(plain);
            if (!existingHashMap.has(hash)) {
                existingHashMap.set(hash, plain);
            }
        });

        previewEntries.forEach((entry) => {
            if (existingHashMap.has(entry.hash)) {
                const matched = existingHashMap.get(entry.hash);
                markConflict(entry, `Conflito com lançamento existente #${matched.id}.`, {
                    existingEntryId: matched.id
                });
            }
        });
    }

    let conflictCount = 0;
    previewEntries.forEach((entry) => {
        if (entry.conflict) {
            conflictCount += 1;
            entry.include = false;
        }
    });

    return {
        entries: previewEntries,
        totals: {
            total: previewEntries.length,
            new: previewEntries.length - conflictCount,
            conflicting: conflictCount
        }
>>>>>>> d6093522
    };
};

module.exports = {
    listFinanceEntries: async (req, res) => {
        try {
            const filters = buildFiltersFromQuery(req.query);
            const entriesPromise = FinanceEntry.findAll(buildEntriesQueryOptions(filters));
            const summaryPromise = createSummaryPromise(entriesPromise, filters);
            const goalsPromise = FinanceGoal.findAll({
                order: [['month', 'ASC']]
            });

            const [entries, summary, goals] = await Promise.all([entriesPromise, summaryPromise, goalsPromise]);

            const projections = Array.isArray(summary.projections) ? summary.projections : [];
            const projectionHighlight = projections.find((item) => item.isFuture && item.hasGoal)
                || projections.find((item) => item.isFuture)
                || projections.find((item) => item.isCurrent)
                || null;
            const projectionAlerts = projections.filter((item) => item.needsAttention);

            const importPreview = req.session?.financeImportPreview || null;
            if (importPreview) {
                res.locals.importPreview = importPreview;
                req.session.financeImportPreview = null;
            }

            res.render('finance/manageFinance', {
                entries,
                filters,
                periodLabel: formatPeriodLabel(filters),
                statusSummary: summary.statusSummary,
                monthlySummary: summary.monthlySummary,
                financeTotals: summary.totals,
<<<<<<< HEAD
                financeProjections: projections,
                projectionHighlight,
                projectionAlerts,
                financeGoals: goals.map(serializeGoalForView),
                goalSummary: {
                    total: goals.length,
                    alerts: projectionAlerts.length
                }
=======
                importPreview

>>>>>>> d6093522
            });
        } catch (err) {
            console.error(err);
            req.flash('error_msg', 'Erro ao listar finanças.');
            res.redirect('/');
        }
    },

    previewFinanceImport: async (req, res) => {
        try {
            if (!req.file) {
                throw new Error('Selecione um arquivo CSV ou OFX para importar.');
            }

            const parseResult = financeImportService.parseFinanceFile(req.file.buffer, {
                filename: req.file.originalname,
                mimetype: req.file.mimetype
            });

            if (!parseResult.entries.length) {
                throw new Error('Nenhum lançamento válido foi encontrado no arquivo.');
            }

            const preview = await buildImportPreview(parseResult.entries);
            const payload = {
                fileName: req.file.originalname,
                uploadedAt: new Date().toISOString(),
                warnings: parseResult.warnings || [],
                ...preview
            };

            if (wantsJsonResponse(req)) {
                return res.json({ ok: true, preview: payload });
            }

            req.session.financeImportPreview = payload;
            req.flash('success_msg', 'Importação analisada. Revise os lançamentos antes de concluir.');
            return res.redirect('/finance');
        } catch (error) {
            console.error('Erro ao pré-processar importação financeira:', error);
            const message = error.message || 'Não foi possível processar o arquivo.';
            if (wantsJsonResponse(req)) {
                return res.status(400).json({ ok: false, message });
            }
            req.flash('error_msg', message);
            return res.redirect('/finance');
        }
    },

    commitFinanceImport: async (req, res) => {
        try {
            const rawEntries = req.body.entries;
            if (!rawEntries) {
                throw new Error('Nenhum lançamento recebido para importação.');
            }

            const entriesArray = Array.isArray(rawEntries)
                ? rawEntries
                : Object.values(rawEntries);

            if (!entriesArray.length) {
                throw new Error('Nenhum lançamento selecionado para importação.');
            }

            const preparedEntries = [];
            const skippedEntries = [];
            const invalidEntries = [];

            entriesArray.forEach((entry) => {
                const includeFlag = entry.include ?? entry.selected ?? entry.import ?? entry.shouldImport;
                const shouldImport = includeFlag === true
                    || includeFlag === 'true'
                    || includeFlag === '1'
                    || includeFlag === 'on';

                if (!shouldImport) {
                    skippedEntries.push(entry);
                    return;
                }

                try {
                    const prepared = financeImportService.prepareEntryForPersistence(entry);
                    preparedEntries.push(prepared);
                } catch (error) {
                    invalidEntries.push({ entry, message: error.message });
                }
            });

            if (!preparedEntries.length) {
                const baseMessage = invalidEntries.length
                    ? 'Nenhum lançamento válido para importar. Verifique os dados informados.'
                    : 'Selecione ao menos um lançamento para importar.';
                throw new Error(baseMessage);
            }

            const dueDates = [...new Set(preparedEntries.map((entry) => entry.dueDate))];
            let existingEntries = [];
            if (dueDates.length) {
                existingEntries = await FinanceEntry.findAll({
                    where: { dueDate: { [Op.in]: dueDates } },
                    attributes: ['id', 'description', 'value', 'dueDate']
                });
            }

            const existingHashes = new Map();
            existingEntries.forEach((entry) => {
                const plain = entry.get({ plain: true });
                const hash = financeImportService.createEntryHash(plain);
                if (!existingHashes.has(hash)) {
                    existingHashes.set(hash, plain);
                }
            });

            const uniqueHashes = new Set();
            const finalEntries = [];
            const duplicateEntries = [];

            preparedEntries.forEach((entry) => {
                if (uniqueHashes.has(entry.hash)) {
                    duplicateEntries.push({ entry, reason: 'Duplicado no lote importado.' });
                    return;
                }
                if (existingHashes.has(entry.hash)) {
                    const existing = existingHashes.get(entry.hash);
                    duplicateEntries.push({ entry, reason: `Já existe lançamento #${existing.id} com os mesmos dados.` });
                    return;
                }
                uniqueHashes.add(entry.hash);
                finalEntries.push(entry);
            });

            let createdRecords = [];
            if (finalEntries.length) {
                const payload = finalEntries.map(({ hash, ...fields }) => fields);
                const result = await FinanceEntry.bulkCreate(payload, { validate: true, returning: true });
                createdRecords = Array.isArray(result) ? result : [];
            }

            const summary = {
                created: createdRecords.length,
                duplicates: duplicateEntries.length,
                invalid: invalidEntries.length,
                skipped: skippedEntries.length,
                totalReceived: entriesArray.length
            };

            req.importAuditResource = `FinanceImport:created=${summary.created}:duplicates=${summary.duplicates}`;

            const parts = [];
            parts.push(`${summary.created} lançamento(s) importado(s).`);
            if (summary.duplicates) {
                parts.push(`${summary.duplicates} duplicado(s) ignorado(s).`);
            }
            if (summary.invalid) {
                parts.push(`${summary.invalid} registro(s) inválido(s).`);
            }
            if (summary.skipped) {
                parts.push(`${summary.skipped} registro(s) não selecionado(s).`);
            }

            const message = parts.join(' ').trim();

            req.session.financeImportPreview = null;

            if (wantsJsonResponse(req)) {
                const statusCode = summary.created ? 201 : 400;
                return res.status(statusCode).json({
                    ok: Boolean(summary.created),
                    message,
                    summary,
                    createdIds: createdRecords.map((record) => record.id).filter((id) => id !== undefined && id !== null)
                });
            }

            if (summary.created) {
                req.flash('success_msg', `Importação concluída. ${message}`);
            } else {
                req.flash('error_msg', message || 'Nenhum lançamento foi importado.');
            }

            return res.redirect('/finance');
        } catch (error) {
            console.error('Erro ao concluir importação financeira:', error);
            const message = error.message || 'Erro ao concluir importação.';
            if (wantsJsonResponse(req)) {
                return res.status(400).json({ ok: false, message });
            }
            req.flash('error_msg', message);
            return res.redirect('/finance');
        }
    },

    createFinanceEntry: async (req, res) => {
        let transaction;
        let storedKeys = [];

        try {
            const { description, type, value, dueDate, recurring, recurringInterval } = req.body;

            transaction = await sequelize.transaction();

            const entry = await FinanceEntry.create({
                description,
                type,
                value,
                dueDate,
                recurring: (recurring === 'true'),
                recurringInterval: recurringInterval || null
            }, { transaction });

            storedKeys = await persistAttachments(entry.id, req.files, transaction);

            await transaction.commit();
            req.flash('success_msg', 'Lançamento criado com sucesso!');
            res.redirect('/finance');
        } catch (err) {
            if (transaction) {
                try {
                    await transaction.rollback();
                } catch (rollbackError) {
                    console.error('Erro ao desfazer transação de criação:', rollbackError);
                }
            }

            await removeStoredFiles(storedKeys);

            console.error(err);
            req.flash('error_msg', 'Erro ao criar lançamento.');
            res.redirect('/finance');
        }
    },

    updateFinanceEntry: async (req, res) => {
        let transaction;
        let storedKeys = [];

        try {
            const { id } = req.params;
            const { description, type, value, dueDate, paymentDate, status, recurring, recurringInterval } = req.body;

            transaction = await sequelize.transaction();

            const entry = await FinanceEntry.findByPk(id, { transaction });

            if (!entry) {
                await transaction.rollback();
                req.flash('error_msg', 'Lançamento não encontrado.');
                return res.redirect('/finance');
            }

            entry.description = description;
            entry.type = type;
            entry.value = value;
            entry.dueDate = dueDate;
            entry.paymentDate = paymentDate || null;
            entry.status = status;
            entry.recurring = (recurring === 'true');
            entry.recurringInterval = normalizeRecurringInterval(recurringInterval);

            await entry.save({ transaction });

            storedKeys = await persistAttachments(entry.id, req.files, transaction);

            await transaction.commit();

            req.flash('success_msg', 'Lançamento atualizado!');
            res.redirect('/finance');
        } catch (err) {
            if (transaction) {
                try {
                    await transaction.rollback();
                } catch (rollbackError) {
                    console.error('Erro ao desfazer transação de atualização:', rollbackError);
                }
            }

            await removeStoredFiles(storedKeys);

            console.error(err);
            req.flash('error_msg', 'Erro ao atualizar lançamento.');
            res.redirect('/finance');
        }
    },

    deleteFinanceEntry: async (req, res) => {
        try {
            const { id } = req.params;
            const entry = await FinanceEntry.findByPk(id);
            if (!entry) {
                req.flash('error_msg', 'Lançamento não encontrado.');
                return res.redirect('/finance');
            }

            const attachments = await FinanceAttachment.findAll({
                where: { financeEntryId: entry.id },
                attributes: ['storageKey'],
                raw: true
            });

            await entry.destroy();

            const storageKeys = attachments.map((item) => item.storageKey).filter(Boolean);
            if (storageKeys.length) {
                await removeStoredFiles(storageKeys);
            }

            req.flash('success_msg', 'Lançamento removido com sucesso.');
            res.redirect('/finance');
        } catch (err) {
            console.error(err);
            req.flash('error_msg', 'Erro ao excluir lançamento.');
            res.redirect('/finance');
        }
    },

    saveFinanceGoal: async (req, res) => {
        try {
            const { goalId, month, targetNetAmount, notes } = req.body;
            const normalizedMonth = normalizeGoalMonth(month);

            if (!normalizedMonth) {
                req.flash('error_msg', 'Período da meta inválido.');
                return res.redirect('/finance');
            }

            const parsedAmount = normalizeAmountInput(targetNetAmount);
            if (!Number.isFinite(parsedAmount)) {
                req.flash('error_msg', 'Valor da meta inválido.');
                return res.redirect('/finance');
            }

            const cleanedNotes = sanitizeText(notes);
            const finalNotes = cleanedNotes ? cleanedNotes : null;

            if (goalId) {
                const goal = await FinanceGoal.findByPk(goalId);
                if (!goal) {
                    req.flash('error_msg', 'Meta financeira não encontrada.');
                    return res.redirect('/finance');
                }

                goal.month = normalizedMonth;
                goal.targetNetAmount = parsedAmount;
                goal.notes = finalNotes;
                await goal.save();
                req.flash('success_msg', 'Meta financeira atualizada com sucesso!');
            } else {
                const [goal, created] = await FinanceGoal.findOrCreate({
                    where: { month: normalizedMonth },
                    defaults: {
                        targetNetAmount: parsedAmount,
                        notes: finalNotes
                    }
                });

                if (!created) {
                    goal.targetNetAmount = parsedAmount;
                    goal.notes = finalNotes;
                    await goal.save();
                    req.flash('success_msg', 'Meta financeira atualizada com sucesso!');
                } else {
                    req.flash('success_msg', 'Meta financeira cadastrada com sucesso!');
                }
            }

            return res.redirect('/finance');
        } catch (error) {
            console.error(error);
            req.flash('error_msg', 'Erro ao salvar meta financeira.');
            return res.redirect('/finance');
        }
    },

    deleteFinanceGoal: async (req, res) => {
        try {
            const { id } = req.params;
            const goal = await FinanceGoal.findByPk(id);
            if (!goal) {
                req.flash('error_msg', 'Meta financeira não encontrada.');
                return res.redirect('/finance');
            }

            await goal.destroy();
            req.flash('success_msg', 'Meta financeira removida.');
            return res.redirect('/finance');
        } catch (error) {
            console.error(error);
            req.flash('error_msg', 'Erro ao remover meta financeira.');
            return res.redirect('/finance');
        }
    },

    exportPdf: async (req, res) => {
        try {
            const filters = buildFiltersFromQuery(req.query);
            const entries = await FinanceEntry.findAll(buildEntriesQueryOptions(filters));
            const summary = await financeReportingService.getFinanceSummary(filters, { entries });
            const chartImage = await reportChartService.generateFinanceReportChart(summary);

            const document = new PDFDocument({
                margin: 40,
                size: 'A4',
                info: {
                    Title: 'Relatório Financeiro'
                }
            });

            res.setHeader('Content-Type', 'application/pdf');
            res.setHeader(
                'Content-Disposition',
                `attachment; filename="relatorio-financeiro-${Date.now()}.pdf"`
            );

            document.pipe(res);

            document.fontSize(20).text('Relatório Financeiro', { align: 'center' });
            document.moveDown();

            document.fontSize(12).fillColor('#333333').text(`Período: ${formatPeriodLabel(filters)}`);
            document.moveDown();

            document.fontSize(12);
            document.text(`Total a Receber: ${formatCurrency(summary.totals.receivable)}`);
            document.text(`Total a Pagar: ${formatCurrency(summary.totals.payable)}`);
            document.text(`Saldo Projetado: ${formatCurrency(summary.totals.net)}`);
            document.text(`Pagamentos em Atraso: ${formatCurrency(summary.totals.overdue)}`);
            document.moveDown();

            if (chartImage?.buffer instanceof Buffer) {
                const availableWidth = document.page.width - document.page.margins.left - document.page.margins.right;
                const imageWidth = Math.min(availableWidth, chartImage.width || availableWidth);

                document.fontSize(14).fillColor('#000000').text('Resumo Visual', { underline: true });
                document.moveDown(0.5);
                document.image(chartImage.buffer, {
                    width: imageWidth,
                    align: 'center'
                });
                document.moveDown(0.35);
                document.fontSize(10).fillColor('#555555').text(
                    'Figura 1 - Comparativo mensal de valores a pagar e a receber.',
                    { align: 'center' }
                );
                document.moveDown();
            }

            document.fontSize(14).fillColor('#000000').text('Lançamentos', { underline: true });
            document.moveDown(0.5);

            if (!entries.length) {
                document.fontSize(11).text('Nenhum lançamento encontrado para o período selecionado.');
            } else {
                document.fontSize(11).text('Descrição | Tipo | Valor | Vencimento | Status');
                document.moveDown(0.3);
                document.fontSize(10);

                entries.forEach((entry) => {
                    const line = [
                        sanitizeText(entry.description),
                        entry.type === 'payable' ? 'Pagar' : 'Receber',
                        formatCurrency(entry.value),
                        formatDateLabel(entry.dueDate) || '—',
                        sanitizeText(entry.status || 'pendente')
                    ].join(' | ');
                    document.text(line);
                });
            }

            document.end();
        } catch (err) {
            console.error('Erro ao exportar PDF:', err);
            if (!res.headersSent) {
                res.status(500).json({ error: 'Erro ao exportar PDF.' });
            } else {
                res.end();
            }
        }
    },

    exportExcel: async (req, res) => {
        try {
            const filters = buildFiltersFromQuery(req.query);
            const entries = await FinanceEntry.findAll(buildEntriesQueryOptions(filters));
            const summary = await financeReportingService.getFinanceSummary(filters, { entries });
            const chartImage = await reportChartService.generateFinanceReportChart(summary, {
                width: 720,
                height: 360
            });

            const workbook = new ExcelJS.Workbook();
            workbook.creator = 'Sistema de Gestão';
            workbook.created = new Date();

            const summarySheet = workbook.addWorksheet('Resumo');
            summarySheet.addRow(['Relatório Financeiro']);
            summarySheet.addRow([`Período: ${formatPeriodLabel(filters)}`]);
            summarySheet.addRow(['Total a Receber', parseAmount(summary.totals.receivable)]);
            summarySheet.addRow(['Total a Pagar', parseAmount(summary.totals.payable)]);
            summarySheet.addRow(['Saldo Projetado', parseAmount(summary.totals.net)]);
            summarySheet.addRow(['Pagamentos em Atraso', parseAmount(summary.totals.overdue)]);
            summarySheet.addRow(['Pagamentos Pendentes', parseAmount(summary.totals.pending)]);
            summarySheet.addRow(['Pagamentos Concluídos', parseAmount(summary.totals.paid)]);

            if (chartImage?.buffer instanceof Buffer) {
                const imageId = workbook.addImage({
                    buffer: chartImage.buffer,
                    extension: 'png'
                });

                const startRow = summarySheet.rowCount + 2;
                const endRow = startRow + 12;
                const endColumn = 'H';

                while (summarySheet.rowCount < endRow) {
                    summarySheet.addRow([]);
                }

                summarySheet.addImage(imageId, `A${startRow}:${endColumn}${endRow}`);

                const captionRow = endRow + 1;
                while (summarySheet.rowCount < captionRow) {
                    summarySheet.addRow([]);
                }

                summarySheet.mergeCells(`A${captionRow}:${endColumn}${captionRow}`);
                const captionCell = summarySheet.getCell(`A${captionRow}`);
                captionCell.value = 'Figura 1: Comparativo mensal de valores a pagar e a receber';
                captionCell.alignment = { horizontal: 'center' };
                captionCell.font = {
                    italic: true,
                    color: { argb: 'FF6B7280' }
                };
            }

            const worksheet = workbook.addWorksheet('Lançamentos');
            worksheet.columns = [
                { header: 'Descrição', key: 'description', width: 40 },
                { header: 'Tipo', key: 'type', width: 15 },
                { header: 'Valor (R$)', key: 'value', width: 18 },
                { header: 'Vencimento', key: 'dueDate', width: 18 },
                { header: 'Status', key: 'status', width: 18 }
            ];

            if (!entries.length) {
                worksheet.addRow({
                    description: 'Nenhum lançamento para o período selecionado',
                    type: '',
                    value: '',
                    dueDate: '',
                    status: ''
                });
            } else {
                entries.forEach((entry) => {
                    worksheet.addRow({
                        description: sanitizeText(entry.description),
                        type: entry.type === 'payable' ? 'Pagar' : 'Receber',
                        value: parseAmount(entry.value),
                        dueDate: formatDateLabel(entry.dueDate) || '',
                        status: sanitizeText(entry.status || 'pendente')
                    });
                });
            }

            res.setHeader(
                'Content-Type',
                'application/vnd.openxmlformats-officedocument.spreadsheetml.sheet'
            );
            res.setHeader(
                'Content-Disposition',
                `attachment; filename="relatorio-financeiro-${Date.now()}.xlsx"`
            );

            await workbook.xlsx.write(res);
            res.end();
        } catch (err) {
            console.error('Erro ao exportar Excel:', err);
            if (!res.headersSent) {
                res.status(500).json({ error: 'Erro ao exportar Excel.' });
            } else {
                res.end();
            }
        }
    },

    downloadAttachment: async (req, res) => {
        try {
            const { attachmentId } = req.params;

            const attachment = await FinanceAttachment.findByPk(attachmentId);
            if (!attachment) {
                req.flash('error_msg', 'Anexo não encontrado.');
                return res.redirect('/finance');
            }

            let stream;
            try {
                stream = fileStorageService.createReadStream(attachment.storageKey);
            } catch (error) {
                console.error('Erro ao acessar anexo de finanças:', error);
                req.flash('error_msg', 'Arquivo de anexo indisponível.');
                return res.redirect('/finance');
            }

            res.setHeader('Content-Type', attachment.mimeType || 'application/octet-stream');
            if (Number.isFinite(Number(attachment.size))) {
                res.setHeader('Content-Length', String(attachment.size));
            }
            res.setHeader('Content-Disposition', `attachment; filename="${encodeURIComponent(attachment.fileName)}"`);
            res.setHeader('Cache-Control', 'no-store');

            await pipeline(stream, res);
        } catch (err) {
            console.error('Erro ao baixar anexo financeiro:', err);
            if (!res.headersSent) {
                req.flash('error_msg', 'Erro ao baixar anexo.');
                res.redirect('/finance');
            }
        }
    }
};<|MERGE_RESOLUTION|>--- conflicted
+++ resolved
@@ -1,9 +1,4 @@
-<<<<<<< HEAD
 const { FinanceEntry, FinanceGoal } = require('../../database/models');
-=======
-const { Op } = require('sequelize');
-const { FinanceEntry } = require('../../database/models');
->>>>>>> d6093522
 const PDFDocument = require('pdfkit');
 const ExcelJS = require('exceljs');
 const { pipeline } = require('stream/promises');
@@ -173,7 +168,6 @@
     );
 };
 
-<<<<<<< HEAD
 const parseMonthInput = (value) => {
     if (!value) {
         return null;
@@ -255,95 +249,6 @@
         targetNetAmountInput: Number.isFinite(amountNumber) ? amountNumber.toFixed(2) : '0.00',
         formattedAmount: formatCurrency(amountNumber),
         notes: plain.notes || ''
-=======
-const wantsJsonResponse = (req) => {
-    const acceptHeader = req.headers?.accept || '';
-    return acceptHeader.includes('application/json');
-};
-
-const markConflict = (entry, reason, extra = {}) => {
-    if (!entry) {
-        return;
-    }
-    entry.conflict = true;
-    if (!entry.conflictReasons.includes(reason)) {
-        entry.conflictReasons.push(reason);
-    }
-    if (extra.existingEntryId) {
-        entry.existingEntryId = extra.existingEntryId;
-    }
-};
-
-const buildImportPreview = async (parsedEntries = []) => {
-    const previewEntries = parsedEntries.map((entry, index) => ({
-        id: index,
-        description: entry.description,
-        type: entry.type,
-        value: entry.value,
-        dueDate: entry.dueDate,
-        paymentDate: entry.paymentDate || '',
-        status: entry.status || 'pending',
-        metadata: entry.metadata || {},
-        hash: financeImportService.createEntryHash(entry),
-        conflict: false,
-        conflictReasons: [],
-        existingEntryId: null,
-        include: true
-    }));
-
-    const internalHashMap = new Map();
-    previewEntries.forEach((entry) => {
-        const existing = internalHashMap.get(entry.hash);
-        if (existing) {
-            markConflict(existing, 'Duplicado no arquivo importado.');
-            markConflict(entry, 'Duplicado no arquivo importado.');
-        } else {
-            internalHashMap.set(entry.hash, entry);
-        }
-    });
-
-    const dueDates = [...new Set(previewEntries.map((item) => item.dueDate))];
-    if (dueDates.length) {
-        const existingEntries = await FinanceEntry.findAll({
-            where: { dueDate: { [Op.in]: dueDates } },
-            attributes: ['id', 'description', 'value', 'dueDate']
-        });
-
-        const existingHashMap = new Map();
-        existingEntries.forEach((dbEntry) => {
-            const plain = dbEntry.get({ plain: true });
-            const hash = financeImportService.createEntryHash(plain);
-            if (!existingHashMap.has(hash)) {
-                existingHashMap.set(hash, plain);
-            }
-        });
-
-        previewEntries.forEach((entry) => {
-            if (existingHashMap.has(entry.hash)) {
-                const matched = existingHashMap.get(entry.hash);
-                markConflict(entry, `Conflito com lançamento existente #${matched.id}.`, {
-                    existingEntryId: matched.id
-                });
-            }
-        });
-    }
-
-    let conflictCount = 0;
-    previewEntries.forEach((entry) => {
-        if (entry.conflict) {
-            conflictCount += 1;
-            entry.include = false;
-        }
-    });
-
-    return {
-        entries: previewEntries,
-        totals: {
-            total: previewEntries.length,
-            new: previewEntries.length - conflictCount,
-            conflicting: conflictCount
-        }
->>>>>>> d6093522
     };
 };
 
@@ -379,7 +284,6 @@
                 statusSummary: summary.statusSummary,
                 monthlySummary: summary.monthlySummary,
                 financeTotals: summary.totals,
-<<<<<<< HEAD
                 financeProjections: projections,
                 projectionHighlight,
                 projectionAlerts,
@@ -388,10 +292,6 @@
                     total: goals.length,
                     alerts: projectionAlerts.length
                 }
-=======
-                importPreview
-
->>>>>>> d6093522
             });
         } catch (err) {
             console.error(err);

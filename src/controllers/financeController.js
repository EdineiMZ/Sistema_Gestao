--- conflicted
+++ resolved
@@ -1,9 +1,5 @@
 const { Op } = require('sequelize');
-<<<<<<< HEAD
 const { FinanceEntry, FinanceAttachment, FinanceCategory, FinanceGoal, sequelize } = require('../../database/models');
-=======
-const { FinanceEntry, FinanceAttachment, FinanceGoal, sequelize } = require('../../database/models');
->>>>>>> e3e2e8ce
 const PDFDocument = require('pdfkit');
 const ExcelJS = require('exceljs');
 const { pipeline } = require('stream/promises');
@@ -603,17 +599,10 @@
             const entriesPromise = FinanceEntry.findAll(buildEntriesQueryOptions(filters));
             const summaryPromise = createSummaryPromise(entriesPromise, filters);
             const goalsPromise = (async () => {
-<<<<<<< HEAD
-=======
-                if (typeof FinanceGoal?.findAll !== 'function') {
-                    return [];
-                }
->>>>>>> e3e2e8ce
                 try {
                     return await FinanceGoal.findAll({
                         order: [['month', 'ASC']]
                     });
-<<<<<<< HEAD
                 } catch (error) {
                     if (isMissingTableDbError(error, 'FinanceGoals')) {
                         return [];
@@ -625,15 +614,6 @@
                 includeCategoryConsumption: true,
                 entriesPromise
             });
-=======
-                } catch (goalError) {
-                    if (process.env.NODE_ENV !== 'test') {
-                        console.error('Erro ao carregar metas financeiras:', goalError);
-                    }
-                    return [];
-                }
-            })();
->>>>>>> e3e2e8ce
 
             const [entries, summary, goals, budgetOverview] = await Promise.all([
                 entriesPromise,
@@ -666,7 +646,6 @@
                 req.session.financeImportPreview = null;
             }
 
-<<<<<<< HEAD
             res.render(
                 'finance/manageFinance',
                 {
@@ -693,27 +672,6 @@
             );
         } catch (err) {
             console.error('Erro ao listar finanças:', err);
-=======
-            res.render('finance/manageFinance', {
-                entries,
-                filters,
-                periodLabel: formatPeriodLabel(filters),
-                statusSummary: summary.statusSummary,
-                monthlySummary: summary.monthlySummary,
-                financeTotals: summary.totals,
-                financeProjections: projections,
-                projectionAlerts,
-                projectionHighlight,
-                goalSummary: summary.goalSummary || null,
-                financeGoals,
-                currencyFormatter,
-                formatCurrency,
-                importPreview,
-                recurringIntervalOptions
-            });
-        } catch (err) {
-            console.error('Erro ao listar finanças (controller):', err);
->>>>>>> e3e2e8ce
             req.flash('error_msg', 'Erro ao listar finanças.');
             res.redirect('/');
         }

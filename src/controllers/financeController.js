--- conflicted
+++ resolved
@@ -617,7 +617,6 @@
                 res.locals.importPreview = importPreview;
                 req.session.financeImportPreview = null;
             }
-<<<<<<< HEAD
 
             res.render(
                 'finance/manageFinance',
@@ -643,26 +642,6 @@
                     res.send(html);
                 }
             );
-=======
-            res.render('finance/manageFinance', {
-                entries: safeEntries,
-                filters,
-                periodLabel: formatPeriodLabel(filters),
-                statusSummary: summary.statusSummary,
-                monthlySummary: summary.monthlySummary,
-                financeTotals: summary.totals,
-                financeProjections: projections,
-                projectionAlerts,
-                projectionHighlight,
-                goalSummary: summary.goalSummary || null,
-                financeGoals,
-                currencyFormatter,
-                formatCurrency,
-                importPreview,
-                recurringIntervalOptions,
-                categories
-            });
->>>>>>> f26a5ccd
         } catch (err) {
             console.error('Erro ao listar finanças:', err);
             req.flash('error_msg', 'Erro ao listar finanças.');
@@ -1112,48 +1091,12 @@
 
     createBudget: async (req, res) => {
         try {
-<<<<<<< HEAD
             const filters = buildFiltersFromQuery(req.query);
             const entriesPromise = FinanceEntry.findAll(buildEntriesQueryOptions(filters));
             const summaryPromise = createSummaryPromise(entriesPromise, filters);
             const budgetOverviewPromise = budgetService.getBudgetOverview(filters, {
                 includeCategoryConsumption: true,
                 entriesPromise
-=======
-            const userId = req.user?.id;
-            if (!userId) {
-                return res.status(401).json({ message: 'Usuário não autenticado.' });
-            }
-
-            const { financeCategoryId, monthlyLimit, thresholds, referenceMonth } = req.body || {};
-
-            const resolvedCategoryId = Number(financeCategoryId);
-            if (!Number.isInteger(resolvedCategoryId) || resolvedCategoryId <= 0) {
-                return res.status(400).json({ message: 'Categoria financeira inválida.' });
-            }
-
-            const parsedLimit = normalizeAmountInput(monthlyLimit);
-            if (!Number.isFinite(parsedLimit) || parsedLimit <= 0) {
-                return res.status(400).json({ message: 'Limite mensal deve ser maior que zero.' });
-            }
-
-            let normalizedThresholds;
-            try {
-                normalizedThresholds = validateThresholdList(thresholds);
-            } catch (error) {
-                if (error.name === BUDGET_THRESHOLD_ERROR || error.statusCode === 400) {
-                    return res.status(400).json({ message: error.message });
-                }
-                throw error;
-            }
-
-            const budget = await financeBudgetService.createBudget({
-                userId,
-                financeCategoryId: resolvedCategoryId,
-                monthlyLimit: parsedLimit,
-                thresholds: normalizedThresholds,
-                referenceMonth
->>>>>>> f26a5ccd
             });
 
             return res.status(201).json({
@@ -1393,7 +1336,6 @@
     exportExcel: async (req, res) => {
         try {
             const filters = buildFiltersFromQuery(req.query);
-<<<<<<< HEAD
             const entriesPromise = FinanceEntry.findAll(buildEntriesQueryOptions(filters));
             const summaryPromise = createSummaryPromise(entriesPromise, filters);
             const budgetOverviewPromise = budgetService.getBudgetOverview(filters, {
@@ -1406,12 +1348,6 @@
                 summaryPromise,
                 budgetOverviewPromise
             ]);
-
-=======
-            const entries = await FinanceEntry.findAll(buildEntriesQueryOptions(filters));
-            const summary = await financeReportingService.getFinanceSummary(filters, { entries });
-            const safeEntries = Array.isArray(entries) ? entries.map(serializeEntryForView) : [];
->>>>>>> f26a5ccd
             const chartImage = await reportChartService.generateFinanceReportChart(summary, {
                 width: 720,
                 height: 360

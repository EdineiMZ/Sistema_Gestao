--- conflicted
+++ resolved
@@ -125,7 +125,6 @@
 
 const resolveCurrentUserId = (req) => req?.user?.id ?? req?.session?.user?.id ?? null;
 
-<<<<<<< HEAD
 const parsePositiveInteger = (value) => {
     const numeric = Number.parseInt(value, 10);
     if (!Number.isFinite(numeric) || numeric <= 0) {
@@ -156,15 +155,6 @@
     }
     const normalized = value.trim().toLowerCase();
     return CONTRIBUTION_FREQUENCIES.includes(normalized) ? normalized : null;
-=======
-const normalizeUserId = (value) => {
-    if (value === null || value === undefined || value === '') {
-        return null;
-    }
-
-    const numeric = Number(value);
-    return Number.isInteger(numeric) ? numeric : null;
->>>>>>> 3624e8df
 };
 
 const createCategoryResolver = async (userId) => {

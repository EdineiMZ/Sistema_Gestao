--- conflicted
+++ resolved
@@ -156,7 +156,6 @@
     return String(value).replace(/\s+/g, ' ').trim();
 };
 
-<<<<<<< HEAD
 const sanitizeCategoryName = (value) => {
     const sanitized = sanitizeText(value);
     return sanitized || 'Sem categoria';
@@ -173,222 +172,6 @@
     }
 
     return number;
-=======
-const normalizeIdentifier = (value) => {
-    if (value === null || value === undefined) {
-        return null;
-    }
-
-    if (typeof value === 'number' && Number.isInteger(value) && value > 0) {
-        return value;
-    }
-
-    if (typeof value === 'object') {
-        if (value.id !== undefined) {
-            return normalizeIdentifier(value.id);
-        }
-        return null;
-    }
-
-    const stringValue = String(value).trim();
-    if (!stringValue || ['null', 'undefined'].includes(stringValue.toLowerCase())) {
-        return null;
-    }
-
-    const parsed = Number.parseInt(stringValue, 10);
-    if (!Number.isInteger(parsed) || parsed <= 0) {
-        throw new Error('Categoria financeira inválida.');
-    }
-
-    return parsed;
-};
-
-const resolveCurrentUserId = (req) => {
-    if (!req) {
-        return null;
-    }
-
-    const source = req.user || req.session?.user || null;
-    if (!source) {
-        return null;
-    }
-
-    try {
-        return normalizeIdentifier(source.id);
-    } catch (error) {
-        return null;
-    }
-};
-
-const fetchCategoryForUser = async (categoryId, userId) => {
-    if (!categoryId) {
-        return null;
-    }
-
-    if (!FinanceCategory || typeof FinanceCategory.findOne !== 'function') {
-        throw new Error('Categorias financeiras indisponíveis no momento.');
-    }
-
-    const where = { id: categoryId };
-    if (userId) {
-        where[Op.or] = [
-            { ownerId: userId },
-            { ownerId: null }
-        ];
-    } else {
-        where.ownerId = null;
-    }
-
-    const category = await FinanceCategory.findOne({
-        where,
-        attributes: ['id', 'name', 'slug', 'color', 'ownerId']
-    });
-
-    if (!category) {
-        throw new Error('Categoria financeira não encontrada ou não permitida.');
-    }
-
-    return typeof category.get === 'function' ? category.get({ plain: true }) : category;
-};
-
-const createCategoryResolver = (userId) => {
-    const cache = new Map();
-    return async (categoryId) => {
-        if (!categoryId) {
-            return null;
-        }
-
-        if (cache.has(categoryId)) {
-            return cache.get(categoryId);
-        }
-
-        const category = await fetchCategoryForUser(categoryId, userId);
-        cache.set(categoryId, category);
-        return category;
-    };
-};
-
-const toPlainRecord = (record) => {
-    if (!record) {
-        return null;
-    }
-
-    if (typeof record.get === 'function') {
-        return record.get({ plain: true });
-    }
-
-    return record;
-};
-
-const sanitizeCategoryForView = (category) => {
-    const plain = toPlainRecord(category);
-    if (!plain) {
-        return null;
-    }
-
-    const color = typeof plain.color === 'string' && /^#([0-9a-fA-F]{3}|[0-9a-fA-F]{6})$/.test(plain.color)
-        ? plain.color
-        : '#6c757d';
-
-    return {
-        id: normalizeIdentifier(plain.id) || null,
-        name: sanitizeText(plain.name),
-        slug: sanitizeText(plain.slug),
-        color
-    };
-};
-
-const serializeAttachmentForView = (attachment) => {
-    const plain = toPlainRecord(attachment) || {};
-    return {
-        id: normalizeIdentifier(plain.id) || null,
-        fileName: sanitizeText(plain.fileName),
-        mimeType: sanitizeText(plain.mimeType),
-        size: plain.size ?? null,
-        createdAt: plain.createdAt || null
-    };
-};
-
-const serializeEntryForView = (entry) => {
-    const plain = toPlainRecord(entry) || {};
-    const category = sanitizeCategoryForView(plain.category);
-    const attachments = Array.isArray(plain.attachments)
-        ? plain.attachments.map(serializeAttachmentForView)
-        : [];
-
-    let normalizedValue = null;
-    try {
-        normalizedValue = parseAmount(plain.value);
-    } catch (error) {
-        normalizedValue = null;
-    }
-
-    return {
-        id: normalizeIdentifier(plain.id) || null,
-        description: sanitizeText(plain.description),
-        type: plain.type === 'receivable' ? 'receivable' : 'payable',
-        value: normalizedValue !== null ? normalizedValue.toFixed(2) : sanitizeText(plain.value),
-        dueDate: plain.dueDate ? String(plain.dueDate) : null,
-        paymentDate: plain.paymentDate ? String(plain.paymentDate) : null,
-        status: sanitizeText(plain.status || 'pendente'),
-        recurring: Boolean(plain.recurring),
-        recurringInterval: plain.recurringInterval ? sanitizeText(plain.recurringInterval) : null,
-        financeCategoryId: category ? category.id : null,
-        category,
-        categoryLabel: category ? category.name : '—',
-        attachments
-    };
-};
-
-const extractCategoryInputValue = (entry) => {
-    if (!entry || typeof entry !== 'object') {
-        return undefined;
-    }
-
-    if (entry.categoryId !== undefined) {
-        return entry.categoryId;
-    }
-
-    if (entry.financeCategoryId !== undefined) {
-        return entry.financeCategoryId;
-    }
-
-    if (entry.category && entry.category.id !== undefined) {
-        return entry.category.id;
-    }
-
-    return undefined;
-};
-
-const hasCategoryValue = (value) => {
-    if (value === null || value === undefined) {
-        return false;
-    }
-
-    if (typeof value === 'string') {
-        const trimmed = value.trim();
-        if (!trimmed) {
-            return false;
-        }
-        if (['null', 'undefined'].includes(trimmed.toLowerCase())) {
-            return false;
-        }
-        return true;
-    }
-
-    if (typeof value === 'number') {
-        return Number.isFinite(value);
-    }
-
-    if (typeof value === 'object') {
-        if ('id' in value) {
-            return hasCategoryValue(value.id);
-        }
-        return false;
-    }
-
-    return false;
->>>>>>> 1c2c4883
 };
 
 const formatDateLabel = (value) => {
@@ -581,7 +364,6 @@
     }
 
     const options = {
-<<<<<<< HEAD
         include: [
             {
                 model: FinanceAttachment,
@@ -594,9 +376,6 @@
                 attributes: ['id', 'name', 'color']
             }
         ].filter(Boolean),
-=======
-        include,
->>>>>>> 1c2c4883
         order: [
             ['dueDate', 'ASC'],
             ['id', 'ASC'],
@@ -875,7 +654,6 @@
                 entriesPromise
             });
 
-<<<<<<< HEAD
             const userId = req.user?.id || req.session?.user?.id || null;
 
             const categoriesPromise = (async () => {
@@ -920,10 +698,6 @@
                 goalsPromise,
                 categoriesPromise
             ]);
-=======
-            const [entries, summary, goals] = await Promise.all([entriesPromise, summaryPromise, goalsPromise]);
-            const safeEntries = Array.isArray(entries) ? entries.map(serializeEntryForView) : [];
->>>>>>> 1c2c4883
 
             const projections = Array.isArray(summary.projections) ? summary.projections : [];
             const projectionHighlight = projections.find((item) => item.isFuture && item.hasGoal)
@@ -1048,27 +822,10 @@
 
                 try {
                     const prepared = financeImportService.prepareEntryForPersistence(entry);
-<<<<<<< HEAD
                     preparedEntries.push({
                         ...prepared,
                         categoryId: normalizeCategoryId(prepared.financeCategoryId)
                     });
-=======
-                    const rawCategoryInput = extractCategoryInputValue(entry);
-
-                    if (hasCategoryValue(rawCategoryInput)) {
-                        const parsedCategoryId = normalizeIdentifier(rawCategoryInput);
-                        if (parsedCategoryId) {
-                            const category = await resolveCategory(parsedCategoryId);
-                            const resolvedId = normalizeIdentifier(category?.id) || parsedCategoryId;
-                            prepared.financeCategoryId = resolvedId || null;
-                        } else {
-                            prepared.financeCategoryId = null;
-                        }
-                    }
-
-                    preparedEntries.push(prepared);
->>>>>>> 1c2c4883
                 } catch (error) {
                     invalidEntries.push({ entry, message: error.message });
                 }
@@ -1183,36 +940,10 @@
         let storedKeys = [];
 
         try {
-<<<<<<< HEAD
             const { description, type, value, dueDate, recurring, recurringInterval } = req.body;
             const financeCategoryId = normalizeCategoryId(
                 req.body.financeCategoryId ?? req.body.categoryId
             );
-=======
-            const {
-                description,
-                type,
-                value,
-                dueDate,
-                recurring,
-                recurringInterval,
-                categoryId
-            } = req.body;
-
-            const currentUserId = resolveCurrentUserId(req);
-            let finalCategoryId = null;
-            try {
-                const parsedCategoryId = normalizeIdentifier(categoryId);
-                if (parsedCategoryId) {
-                    const category = await fetchCategoryForUser(parsedCategoryId, currentUserId);
-                    const resolvedId = normalizeIdentifier(category?.id) || parsedCategoryId;
-                    finalCategoryId = resolvedId;
-                }
-            } catch (validationError) {
-                req.flash('error_msg', validationError.message || 'Categoria financeira inválida.');
-                return res.redirect('/finance');
-            }
->>>>>>> 1c2c4883
 
             transaction = await beginTransaction();
 
@@ -1272,32 +1003,12 @@
                 paymentDate,
                 status,
                 recurring,
-<<<<<<< HEAD
                 recurringInterval
             } = req.body;
 
             const financeCategoryId = normalizeCategoryId(
                 req.body.financeCategoryId ?? req.body.categoryId
             );
-=======
-                recurringInterval,
-                categoryId
-            } = req.body;
-
-            const currentUserId = resolveCurrentUserId(req);
-            let finalCategoryId = null;
-            try {
-                const parsedCategoryId = normalizeIdentifier(categoryId);
-                if (parsedCategoryId) {
-                    const category = await fetchCategoryForUser(parsedCategoryId, currentUserId);
-                    const resolvedId = normalizeIdentifier(category?.id) || parsedCategoryId;
-                    finalCategoryId = resolvedId;
-                }
-            } catch (validationError) {
-                req.flash('error_msg', validationError.message || 'Categoria financeira inválida.');
-                return res.redirect('/finance');
-            }
->>>>>>> 1c2c4883
 
             transaction = await beginTransaction();
 

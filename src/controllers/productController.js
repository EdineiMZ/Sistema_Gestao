'use strict';

const { body, validationResult } = require('express-validator');
const {
    sequelize,
    Product,
    ProductVariation,
    ProductMedia,
    ProductSupplier,
    Sequelize
} = require('../../database/models');
const { Op } = Sequelize;

const PRODUCT_STATUS = ['draft', 'active', 'inactive', 'archived'];
const PRODUCT_VISIBILITY = ['public', 'private', 'restricted'];
const PRODUCT_DISCOUNT_TYPES = ['none', 'percentage', 'fixed'];
const PRODUCT_STOCK_STATUS = ['in-stock', 'out-of-stock', 'preorder', 'backorder'];
const MEDIA_TYPES = ['image', 'video', 'document'];
const SORT_OPTIONS = [
    { value: 'created-desc', label: 'Mais recentes' },
    { value: 'price-asc', label: 'Menor preço → Maior preço' },
    { value: 'price-desc', label: 'Maior preço → Menor preço' },
    { value: 'name-asc', label: 'Nome (A → Z)' },
    { value: 'name-desc', label: 'Nome (Z → A)' }
];

const DEFAULT_FORM_STATE = {
    companyId: null,
    status: 'draft',
    visibility: 'public',
    discountType: 'none',
    stockStatus: 'in-stock',
    currency: 'BRL',
    taxIncluded: true,
    requiresShipping: true,
    allowBackorder: false,
    isFeatured: false,
    weightUnit: 'kg',
    dimensionsUnit: 'cm',
    variations: [],
    media: [],
    suppliers: []
};

const wantsJson = (req) => {
    const acceptHeader = (req.headers.accept || '').toLowerCase();
    const contentType = (req.headers['content-type'] || '').toLowerCase();
    return req.xhr || acceptHeader.includes('application/json') || contentType.includes('application/json');
};

const resolveCompanyIdFromRequest = (req) => {
    const directCompanyId = req.user && req.user.companyId !== undefined ? req.user.companyId : null;
    const sessionCompanyId = req.session && req.session.user
        ? req.session.user.companyId
        : null;

    const candidate = directCompanyId ?? sessionCompanyId;
    const parsed = Number.parseInt(candidate, 10);

    if (Number.isInteger(parsed) && parsed > 0) {
        return parsed;
    }

    return null;
};

const hasValue = (value) => {
    if (value === undefined || value === null) {
        return false;
    }

    if (typeof value === 'string') {
        return value.trim().length > 0;
    }

    return true;
};

const sanitizeString = (value) => {
    if (!hasValue(value)) {
        return null;
    }

    return String(value).trim();
};

const sanitizeSlug = (value) => {
    const sanitized = sanitizeString(value);
    return sanitized ? sanitized.toLowerCase() : null;
};

const sanitizeUpper = (value) => {
    const sanitized = sanitizeString(value);
    return sanitized ? sanitized.toUpperCase() : null;
};

const sanitizeLowerCase = (value) => {
    const sanitized = sanitizeString(value);
    return sanitized ? sanitized.toLowerCase() : null;
};

const parseDecimal = (value) => {
    if (!hasValue(value)) {
        return null;
    }

    if (typeof value === 'number') {
        return Number.isFinite(value) ? value : null;
    }

    const normalized = String(value)
        .replace(/\s+/g, '')
        .replace(/\.(?=.*\.)/g, '')
        .replace(',', '.');

    const parsed = Number(normalized);

    return Number.isFinite(parsed) ? parsed : null;
};

const parseInteger = (value) => {
    const parsed = parseDecimal(value);

    if (parsed === null) {
        return null;
    }

    if (!Number.isFinite(parsed)) {
        return null;
    }

    if (!Number.isInteger(parsed)) {
        const truncated = Math.trunc(parsed);
        if (Math.abs(parsed - truncated) > 1e-6) {
            return null;
        }
        return truncated;
    }

    return parsed;
};

const parseDateValue = (value) => {
    if (!hasValue(value)) {
        return null;
    }

    const date = new Date(value);

    if (Number.isNaN(date.getTime())) {
        return null;
    }

    return date;
};

const normalizeBoolean = (value, defaultValue = false) => {
    if (Array.isArray(value)) {
        if (!value.length) {
            return defaultValue;
        }

        return value.some((entry) => normalizeBoolean(entry, defaultValue));
    }

    if (value === undefined || value === null || value === '') {
        return defaultValue;
    }

    if (typeof value === 'boolean') {
        return value;
    }

    if (typeof value === 'number') {
        return Number.isFinite(value) ? value > 0 : defaultValue;
    }

    const normalized = String(value).trim().toLowerCase();

    if (['1', 'true', 'on', 'yes', 'sim'].includes(normalized)) {
        return true;
    }

    if (['0', 'false', 'off', 'no', 'não', 'nao'].includes(normalized)) {
        return false;
    }

    return defaultValue;
};

const normalizeArrayPayload = (value) => {
    if (!value) {
        return [];
    }

    if (Array.isArray(value)) {
        return value;
    }

    if (typeof value === 'object') {
        return Object.keys(value)
            .sort()
            .map((key) => value[key]);
    }

    if (typeof value === 'string') {
        const trimmed = value.trim();
        if (!trimmed) {
            return [];
        }

        try {
            const parsed = JSON.parse(trimmed);
            return Array.isArray(parsed) ? parsed : [];
        } catch (error) {
            return [];
        }
    }

    return [];
};

const sanitizeFilterValue = (value) => {
    const sanitized = sanitizeString(value);
    if (!sanitized) {
        return null;
    }

    return sanitized.slice(0, 180);
};

const escapeLikeWildcards = (value) => value.replace(/[\\%_]/g, (match) => `\\${match}`);

const buildFuzzyPattern = (value) => {
    if (!value) {
        return '%';
    }

    const escaped = escapeLikeWildcards(value);
    return `%${escaped.replace(/\s+/g, '%')}%`;
};

const collectUniqueValues = (records, key) => {
    const unique = new Map();

    records.forEach((record) => {
        if (!record || typeof record[key] !== 'string') {
            return;
        }

        const trimmed = record[key].trim();
        if (!trimmed) {
            return;
        }

        const normalized = trimmed.toLowerCase();
        if (!unique.has(normalized)) {
            unique.set(normalized, trimmed);
        }
    });

    return Array.from(unique.values()).sort((a, b) =>
        a.localeCompare(b, 'pt-BR', { sensitivity: 'base' })
    );
};

const parseJSONField = (value) => {
    if (!hasValue(value)) {
        return null;
    }

    if (typeof value === 'string') {
        try {
            const parsed = JSON.parse(value);
            if (parsed && typeof parsed === 'object' && !Array.isArray(parsed)) {
                return parsed;
            }
        } catch (error) {
            return null;
        }
    }

    if (typeof value === 'object' && !Array.isArray(value)) {
        return value;
    }

    return null;
};

const buildErrorMap = (errorsArray = []) => {
    return errorsArray.reduce((acc, error) => {
        const key = error.path || error.param || 'form';
        if (!acc[key]) {
            acc[key] = [];
        }
        const message = error.msg || error.message || error;
        if (message) {
            acc[key].push(message);
        }
        return acc;
    }, {});
};

const buildFormStateFromPayload = (productData, variations, media, suppliers, extras = {}) => {
    const convertDateForForm = (value) => {
        if (!value) {
            return '';
        }

        const date = value instanceof Date ? value : new Date(value);

        if (Number.isNaN(date.getTime())) {
            return '';
        }

        return date.toISOString().slice(0, 10);
    };

    const convertValue = (value) => {
        if (value === undefined || value === null) {
            return '';
        }

        if (value instanceof Date) {
            return convertDateForForm(value);
        }

        return value;
    };

    const formState = {
        ...DEFAULT_FORM_STATE,
        ...extras
    };

    Object.entries(productData).forEach(([key, value]) => {
        if (key === 'releaseDate') {
            formState[key] = convertDateForForm(value);
        } else {
            formState[key] = convertValue(value);
        }
    });

    formState.variations = (variations || []).map((variation) => ({
        ...variation,
        price: convertValue(variation.price),
        costPrice: convertValue(variation.costPrice),
        stockQuantity: convertValue(variation.stockQuantity),
        weight: convertValue(variation.weight),
        attributes: variation.attributes ? JSON.stringify(variation.attributes) : ''
    }));

    formState.media = (media || []).map((item) => ({
        ...item,
        position: convertValue(item.position),
        metadata: item.metadata ? JSON.stringify(item.metadata) : ''
    }));

    formState.suppliers = (suppliers || []).map((supplier) => ({
        ...supplier,
        supplierPrice: convertValue(supplier.supplierPrice),
        leadTimeDays: convertValue(supplier.leadTimeDays),
        minimumOrderQuantity: convertValue(supplier.minimumOrderQuantity)
    }));

    return formState;
};

const mapProductPayload = (body, { companyId } = {}) => {
    const productData = {
        name: sanitizeString(body.name),
        slug: sanitizeSlug(body.slug),
        sku: sanitizeString(body.sku),
        barcode: sanitizeString(body.barcode),
        status: PRODUCT_STATUS.includes(body.status) ? body.status : 'draft',
        visibility: PRODUCT_VISIBILITY.includes(body.visibility) ? body.visibility : 'public',
        type: sanitizeString(body.type),
        brand: sanitizeString(body.brand),
        shortDescription: sanitizeString(body.shortDescription),
        description: sanitizeString(body.description),
        costPrice: parseDecimal(body.costPrice),
        price: parseDecimal(body.price),
        compareAtPrice: parseDecimal(body.compareAtPrice),
        currency: sanitizeUpper(body.currency) || 'BRL',
        taxIncluded: normalizeBoolean(body.taxIncluded, true),
        discountType: PRODUCT_DISCOUNT_TYPES.includes(body.discountType) ? body.discountType : 'none',
        discountValue: parseDecimal(body.discountValue),
        stockQuantity: parseInteger(body.stockQuantity),
        stockStatus: PRODUCT_STOCK_STATUS.includes(body.stockStatus) ? body.stockStatus : 'in-stock',
        allowBackorder: normalizeBoolean(body.allowBackorder, false),
        lowStockThreshold: parseInteger(body.lowStockThreshold),
        maxStockThreshold: parseInteger(body.maxStockThreshold),
        ncmCode: sanitizeString(body.ncmCode),
        cestCode: sanitizeString(body.cestCode),
        taxClass: sanitizeString(body.taxClass),
        taxRate: parseDecimal(body.taxRate),
        fiscalBenefitCode: sanitizeString(body.fiscalBenefitCode),
        origin: sanitizeString(body.origin),
        weight: parseDecimal(body.weight),
        height: parseDecimal(body.height),
        width: parseDecimal(body.width),
        length: parseDecimal(body.length),
        weightUnit: sanitizeLowerCase(body.weightUnit) || 'kg',
        dimensionsUnit: sanitizeLowerCase(body.dimensionsUnit) || 'cm',
        requiresShipping: normalizeBoolean(body.requiresShipping, true),
        shippingClass: sanitizeString(body.shippingClass),
        deliveryTimeMin: parseInteger(body.deliveryTimeMin),
        deliveryTimeMax: parseInteger(body.deliveryTimeMax),
        seoTitle: sanitizeString(body.seoTitle),
        seoDescription: sanitizeString(body.seoDescription),
        seoKeywords: sanitizeString(body.seoKeywords),
        tags: sanitizeString(body.tags),
        isFeatured: normalizeBoolean(body.isFeatured, false),
        releaseDate: parseDateValue(body.releaseDate),
        canonicalUrl: sanitizeString(body.canonicalUrl),
        metaImageUrl: sanitizeString(body.metaImageUrl)
    };

    const normalizedCompanyId = Number.isInteger(companyId) ? companyId : Number.parseInt(companyId, 10);
    if (Number.isInteger(normalizedCompanyId) && normalizedCompanyId > 0) {
        productData.companyId = normalizedCompanyId;
    }

    if (productData.stockQuantity === null || Number.isNaN(productData.stockQuantity)) {
        productData.stockQuantity = 0;
    }

    const variationsRaw = normalizeArrayPayload(body.variations);
    const suppliersRaw = normalizeArrayPayload(body.suppliers);
    const mediaRaw = normalizeArrayPayload(body.media);

    const variations = variationsRaw
        .map((variation) => {
            const normalized = typeof variation === 'object' && variation !== null ? variation : {};
            const name = sanitizeString(normalized.name);
            const hasAnyValue = ['sku', 'price', 'costPrice', 'stockQuantity', 'barcode', 'weight', 'attributes']
                .some((key) => hasValue(normalized[key]));

            if (!name && !hasAnyValue) {
                return null;
            }

            return {
                name,
                sku: sanitizeString(normalized.sku),
                barcode: sanitizeString(normalized.barcode),
                price: parseDecimal(normalized.price),
                costPrice: parseDecimal(normalized.costPrice),
                stockQuantity: parseInteger(normalized.stockQuantity) ?? 0,
                attributes: parseJSONField(normalized.attributes),
                weight: parseDecimal(normalized.weight)
            };
        })
        .filter(Boolean);

    const suppliers = suppliersRaw
        .map((supplier) => {
            const normalized = typeof supplier === 'object' && supplier !== null ? supplier : {};
            const name = sanitizeString(normalized.supplierName);
            const hasAnyValue = ['supplierSku', 'supplierPrice', 'leadTimeDays', 'minimumOrderQuantity', 'contactEmail', 'contactPhone', 'isPreferred']
                .some((key) => hasValue(normalized[key]));

            if (!name && !hasAnyValue) {
                return null;
            }

            return {
                supplierName: name,
                supplierSku: sanitizeString(normalized.supplierSku),
                supplierPrice: parseDecimal(normalized.supplierPrice),
                leadTimeDays: parseInteger(normalized.leadTimeDays),
                minimumOrderQuantity: parseInteger(normalized.minimumOrderQuantity),
                contactEmail: sanitizeString(normalized.contactEmail),
                contactPhone: sanitizeString(normalized.contactPhone),
                isPreferred: normalizeBoolean(normalized.isPreferred, false)
            };
        })
        .filter(Boolean);

    const media = mediaRaw
        .map((item) => {
            const normalized = typeof item === 'object' && item !== null ? item : {};
            const url = sanitizeString(normalized.url);
            const hasAnyValue = ['altText', 'metadata', 'isPrimary', 'position', 'type']
                .some((key) => hasValue(normalized[key]));

            if (!url && !hasAnyValue) {
                return null;
            }

            const type = MEDIA_TYPES.includes(normalized.type) ? normalized.type : 'image';

            return {
                type,
                url,
                altText: sanitizeString(normalized.altText),
                position: parseInteger(normalized.position) ?? 0,
                isPrimary: normalizeBoolean(normalized.isPrimary, false),
                metadata: parseJSONField(normalized.metadata)
            };
        })
        .filter(Boolean);

    return { productData, variations, suppliers, media };
};

const mapProductInstance = (instance) => {
    if (!instance) {
        return null;
    }

    const base = typeof instance.toSafeJSON === 'function'
        ? instance.toSafeJSON()
        : instance.get({ plain: true });

    return {
        ...base,
        variations: (instance.variations || []).map((variation) =>
            (typeof variation.toSafeJSON === 'function' ? variation.toSafeJSON() : variation)
        ),
        media: (instance.media || []).map((item) =>
            (typeof item.toSafeJSON === 'function' ? item.toSafeJSON() : item)
        ),
        suppliers: (instance.suppliers || []).map((supplier) =>
            (typeof supplier.toSafeJSON === 'function' ? supplier.toSafeJSON() : supplier)
        )
    };
};

const handleValidationFailure = (req, res, errors, formState, isEdit) => {
    const errorArray = Array.isArray(errors) ? errors : errors.array();
    const errorMap = buildErrorMap(errorArray);

    if (wantsJson(req)) {
        return res.status(422).json({
            message: 'Falha de validação.',
            errors: errorMap
        });
    }

    errorArray.forEach((error) => {
        if (error.msg) {
            req.flash('error_msg', error.msg);
        }
    });

    res.locals.pageTitle = isEdit ? 'Editar produto' : 'Novo produto';

    return res.status(422).render('products/form', {
        product: formState,
        isEdit,
        validationErrors: errorMap
    });
};

const handlePersistenceError = (req, res, error, formState, isEdit) => {
    console.error('[productController] Persistência falhou:', error);

    if (error instanceof Sequelize.UniqueConstraintError) {
        const messages = error.errors.map((uniqueError) => ({
            path: uniqueError.path,
            msg: uniqueError.message || 'Registro duplicado.'
        }));
        return handleValidationFailure(req, res, messages, formState, isEdit);
    }

    if (wantsJson(req)) {
        return res.status(500).json({ message: 'Não foi possível processar sua requisição.' });
    }

    req.flash('error_msg', 'Não foi possível processar sua requisição. Tente novamente.');
    res.locals.pageTitle = isEdit ? 'Editar produto' : 'Novo produto';

    return res.status(500).render('products/form', {
        product: formState,
        isEdit,
        validationErrors: {}
    });
};

const decimalField = (field, message, { allowNegative = false } = {}) =>
    body(field).custom((value) => {
        if (!hasValue(value)) {
            return true;
        }

        const parsed = parseDecimal(value);

        if (parsed === null) {
            throw new Error(message);
        }

        if (!allowNegative && parsed < 0) {
            throw new Error(message);
        }

        return true;
    });

const integerField = (field, message, { min = 0 } = {}) =>
    body(field).custom((value) => {
        if (!hasValue(value)) {
            return true;
        }

        const parsed = parseInteger(value);

        if (parsed === null) {
            throw new Error(message);
        }

        if (parsed < min) {
            throw new Error(message);
        }

        return true;
    });

const productValidationRules = [
    body('name')
        .trim()
        .notEmpty().withMessage('Nome do produto é obrigatório.')
        .isLength({ min: 3, max: 180 }).withMessage('Nome deve ter entre 3 e 180 caracteres.'),
    body('slug')
        .optional({ checkFalsy: true })
        .trim()
        .matches(/^[a-z0-9]+(?:-[a-z0-9]+)*$/)
        .withMessage('Slug deve conter apenas letras minúsculas, números e hífens.'),
    body('sku')
        .optional({ checkFalsy: true })
        .trim()
        .isLength({ max: 80 }).withMessage('SKU deve ter até 80 caracteres.'),
    body('status')
        .optional({ checkFalsy: true })
        .isIn(PRODUCT_STATUS)
        .withMessage('Status informado é inválido.'),
    body('visibility')
        .optional({ checkFalsy: true })
        .isIn(PRODUCT_VISIBILITY)
        .withMessage('Visibilidade informada é inválida.'),
    body('discountType')
        .optional({ checkFalsy: true })
        .isIn(PRODUCT_DISCOUNT_TYPES)
        .withMessage('Tipo de desconto é inválido.'),
    body('stockStatus')
        .optional({ checkFalsy: true })
        .isIn(PRODUCT_STOCK_STATUS)
        .withMessage('Status de estoque inválido.'),
    decimalField('costPrice', 'Preço de custo deve ser um número válido.'),
    decimalField('price', 'Preço de venda deve ser um número válido.'),
    decimalField('compareAtPrice', 'Preço original deve ser um número válido.'),
    decimalField('discountValue', 'Valor de desconto deve ser um número válido.'),
    integerField('stockQuantity', 'Quantidade em estoque deve ser um número inteiro não negativo.'),
    integerField('lowStockThreshold', 'Estoque mínimo deve ser um número inteiro não negativo.'),
    integerField('maxStockThreshold', 'Estoque máximo deve ser um número inteiro não negativo.'),
    decimalField('taxRate', 'Alíquota fiscal deve ser um número válido.', { allowNegative: false }),
    decimalField('weight', 'Peso deve ser um número válido.'),
    decimalField('height', 'Altura deve ser um número válido.'),
    decimalField('width', 'Largura deve ser um número válido.'),
    decimalField('length', 'Comprimento deve ser um número válido.'),
    integerField('deliveryTimeMin', 'Prazo mínimo deve ser um número inteiro não negativo.'),
    integerField('deliveryTimeMax', 'Prazo máximo deve ser um número inteiro não negativo.'),
    body('releaseDate')
        .optional({ checkFalsy: true })
        .isISO8601()
        .withMessage('Data de lançamento deve estar no formato ISO (YYYY-MM-DD).'),
    body('media').customSanitizer(normalizeArrayPayload),
    body('media').custom((items) => {
        items.forEach((item, index) => {
            const normalized = typeof item === 'object' && item !== null ? item : {};
            if (hasValue(normalized.url) && !hasValue(normalized.type)) {
                return;
            }
            if (!hasValue(normalized.url) && hasValue(normalized.type)) {
                throw new Error(`Mídia ${index + 1}: URL é obrigatória quando o tipo é informado.`);
            }
            if (hasValue(normalized.type) && !MEDIA_TYPES.includes(normalized.type)) {
                throw new Error(`Mídia ${index + 1}: tipo inválido.`);
            }
        });
        return true;
    }),
    body('variations').customSanitizer(normalizeArrayPayload),
    body('variations').custom((variations) => {
        variations.forEach((variation, index) => {
            const normalized = typeof variation === 'object' && variation !== null ? variation : {};
            const name = sanitizeString(normalized.name);
            const hasAnyValue = ['sku', 'price', 'costPrice', 'stockQuantity', 'barcode', 'weight', 'attributes']
                .some((key) => hasValue(normalized[key]));

            if (hasAnyValue && !name) {
                throw new Error(`Variação ${index + 1}: nome é obrigatório quando houver dados.`);
            }
        });
        return true;
    }),
    decimalField('variations.*.price', 'Preço da variação deve ser um número válido.'),
    decimalField('variations.*.costPrice', 'Preço de custo da variação deve ser um número válido.'),
    integerField('variations.*.stockQuantity', 'Estoque da variação deve ser um número inteiro não negativo.'),
    decimalField('variations.*.weight', 'Peso da variação deve ser um número válido.'),
    body('suppliers').customSanitizer(normalizeArrayPayload),
    body('suppliers').custom((suppliers) => {
        suppliers.forEach((supplier, index) => {
            const normalized = typeof supplier === 'object' && supplier !== null ? supplier : {};
            const name = sanitizeString(normalized.supplierName);
            const hasAnyValue = ['supplierSku', 'supplierPrice', 'leadTimeDays', 'minimumOrderQuantity', 'contactEmail', 'contactPhone']
                .some((key) => hasValue(normalized[key]));

            if (hasAnyValue && !name) {
                throw new Error(`Fornecedor ${index + 1}: nome é obrigatório quando houver dados.`);
            }

            if (hasValue(normalized.contactEmail) && !/^[^\s@]+@[^\s@]+\.[^\s@]+$/.test(normalized.contactEmail.trim())) {
                throw new Error(`Fornecedor ${index + 1}: e-mail inválido.`);
            }
        });
        return true;
    })
];

const fetchProductWithRelations = async (productId, companyId, transaction) => {
    const where = { id: productId };

    if (Number.isInteger(companyId) && companyId > 0) {
        where.companyId = companyId;
    }

    return Product.findOne({
        where,
        include: [
            { model: ProductVariation, as: 'variations' },
            { model: ProductMedia, as: 'media' },
            { model: ProductSupplier, as: 'suppliers' }
        ],
        order: [
            [{ model: ProductMedia, as: 'media' }, 'position', 'ASC'],
            [{ model: ProductVariation, as: 'variations' }, 'createdAt', 'ASC'],
            [{ model: ProductSupplier, as: 'suppliers' }, 'createdAt', 'ASC']
        ],
        transaction
    });
};

const listProducts = async (req, res) => {
    try {
<<<<<<< HEAD
        const filters = {
            description: sanitizeFilterValue(req.query?.description),
            brand: sanitizeFilterValue(req.query?.brand),
            type: sanitizeFilterValue(req.query?.type)
        };

        const requestedSort = sanitizeFilterValue(req.query?.sort) || 'created-desc';
        const selectedSort = SORT_OPTIONS.some((option) => option.value === requestedSort)
            ? requestedSort
            : 'created-desc';

        const likeOperator = sequelize.getDialect() === 'postgres' ? Op.iLike : Op.like;
        const conditions = [];

        if (filters.description) {
            const pattern = buildFuzzyPattern(filters.description);
            conditions.push({
                [Op.or]: [
                    { description: { [likeOperator]: pattern } },
                    { shortDescription: { [likeOperator]: pattern } }
                ]
            });
        }

        if (filters.brand) {
            conditions.push({
                brand: { [likeOperator]: buildFuzzyPattern(filters.brand) }
            });
        }

        if (filters.type) {
            conditions.push({
                type: { [likeOperator]: buildFuzzyPattern(filters.type) }
            });
        }

        const where = conditions.length ? { [Op.and]: conditions } : undefined;

        const order = [];
        switch (selectedSort) {
            case 'price-asc':
                order.push(['price', 'ASC']);
                break;
            case 'price-desc':
                order.push(['price', 'DESC']);
                break;
            case 'name-asc':
                order.push([sequelize.fn('lower', sequelize.col('name')), 'ASC']);
                order.push(['name', 'ASC']);
                break;
            case 'name-desc':
                order.push([sequelize.fn('lower', sequelize.col('name')), 'DESC']);
                order.push(['name', 'DESC']);
                break;
            default:
                order.push(['createdAt', 'DESC']);
                break;
        }

        if (selectedSort !== 'created-desc') {
            order.push(['createdAt', 'DESC']);
        }

        const [products, brandRecords, typeRecords] = await Promise.all([
            Product.findAll({
                where,
                include: [
                    { model: ProductVariation, as: 'variations' },
                    { model: ProductMedia, as: 'media' },
                    { model: ProductSupplier, as: 'suppliers' }
                ],
                order,
                limit: 100
            }),
            Product.findAll({
                attributes: [[sequelize.fn('DISTINCT', sequelize.col('brand')), 'brand']],
                raw: true
            }),
            Product.findAll({
                attributes: [[sequelize.fn('DISTINCT', sequelize.col('type')), 'type']],
                raw: true
            })
        ]);
=======
        const companyId = resolveCompanyIdFromRequest(req);
        const where = {};

        if (Number.isInteger(companyId) && companyId > 0) {
            where.companyId = companyId;
        }

        const products = await Product.findAll({
            where,
            include: [
                { model: ProductVariation, as: 'variations' },
                { model: ProductMedia, as: 'media' },
                { model: ProductSupplier, as: 'suppliers' }
            ],
            order: [['createdAt', 'DESC']],
            limit: 100
        });
>>>>>>> 0fe8b1de

        const formatted = products.map(mapProductInstance);
        const availableFilters = {
            brands: collectUniqueValues(brandRecords, 'brand'),
            types: collectUniqueValues(typeRecords, 'type')
        };

        const responsePayload = {
            data: formatted,
            filters: { ...filters, sort: selectedSort },
            availableFilters
        };

        if (wantsJson(req)) {
            return res.json(responsePayload);
        }

        res.locals.pageTitle = 'Produtos';

        return res.render('products/list', {
            products: formatted,
            filters: responsePayload.filters,
            availableFilters,
            sortOptions: SORT_OPTIONS
        });
    } catch (error) {
        console.error('[productController] Falha ao listar produtos:', error);
        if (wantsJson(req)) {
            return res.status(500).json({ message: 'Não foi possível carregar os produtos.' });
        }
        req.flash('error_msg', 'Não foi possível carregar os produtos. Tente novamente.');
        return res.redirect('/');
    }
};

const renderCreateForm = (req, res) => {
    const companyId = resolveCompanyIdFromRequest(req);
    res.locals.pageTitle = 'Novo produto';
    return res.render('products/form', {
        product: { ...DEFAULT_FORM_STATE, companyId },
        isEdit: false,
        validationErrors: {}
    });
};

const renderEditForm = async (req, res) => {
    try {
        const companyId = resolveCompanyIdFromRequest(req);
        const product = await fetchProductWithRelations(req.params.id, companyId);

        if (!product) {
            req.flash('error_msg', 'Produto não encontrado.');
            return res.redirect('/products');
        }

        const mapped = mapProductInstance(product);
        const formState = buildFormStateFromPayload(mapped, mapped.variations, mapped.media, mapped.suppliers, { id: mapped.id });

        res.locals.pageTitle = 'Editar produto';

        return res.render('products/form', {
            product: formState,
            isEdit: true,
            validationErrors: {}
        });
    } catch (error) {
        console.error('[productController] Falha ao carregar produto para edição:', error);
        req.flash('error_msg', 'Não foi possível carregar o produto.');
        return res.redirect('/products');
    }
};

const showProductDetail = async (req, res) => {
    try {
        const companyId = resolveCompanyIdFromRequest(req);
        const product = await fetchProductWithRelations(req.params.id, companyId);

        if (!product) {
            if (wantsJson(req)) {
                return res.status(404).json({ message: 'Produto não encontrado.' });
            }
            req.flash('error_msg', 'Produto não encontrado.');
            return res.redirect('/products');
        }

        const mapped = mapProductInstance(product);

        if (wantsJson(req)) {
            return res.json({ data: mapped });
        }

        res.locals.pageTitle = mapped.name;

        return res.render('products/detail', {
            product: mapped
        });
    } catch (error) {
        console.error('[productController] Falha ao exibir produto:', error);
        if (wantsJson(req)) {
            return res.status(500).json({ message: 'Não foi possível carregar o produto.' });
        }
        req.flash('error_msg', 'Não foi possível carregar o produto solicitado.');
        return res.redirect('/products');
    }
};

const createProduct = async (req, res) => {
    const companyId = resolveCompanyIdFromRequest(req);
    const validation = validationResult(req);
    const { productData, variations, media, suppliers } = mapProductPayload(req.body, { companyId });
    const formState = buildFormStateFromPayload(productData, variations, media, suppliers);

    if (!validation.isEmpty()) {
        return handleValidationFailure(req, res, validation, formState, false);
    }

    try {
        let createdProduct;

        await sequelize.transaction(async (transaction) => {
            createdProduct = await Product.create(productData, { transaction });

            if (variations.length) {
                await ProductVariation.bulkCreate(
                    variations.map((variation) => ({ ...variation, productId: createdProduct.id })),
                    { transaction }
                );
            }

            if (media.length) {
                await ProductMedia.bulkCreate(
                    media.map((item) => ({ ...item, productId: createdProduct.id })),
                    { transaction }
                );
            }

            if (suppliers.length) {
                await ProductSupplier.bulkCreate(
                    suppliers.map((supplier) => ({ ...supplier, productId: createdProduct.id })),
                    { transaction }
                );
            }
        });

        const freshProduct = await fetchProductWithRelations(createdProduct.id, productData.companyId);
        const mapped = mapProductInstance(freshProduct);

        if (wantsJson(req)) {
            return res.status(201).json({ data: mapped });
        }

        req.flash('success_msg', 'Produto criado com sucesso.');
        return res.redirect(`/products/${mapped.id}`);
    } catch (error) {
        return handlePersistenceError(req, res, error, formState, false);
    }
};

const updateProduct = async (req, res) => {
    const companyId = resolveCompanyIdFromRequest(req);
    const product = await fetchProductWithRelations(req.params.id, companyId);

    if (!product) {
        if (wantsJson(req)) {
            return res.status(404).json({ message: 'Produto não encontrado.' });
        }
        req.flash('error_msg', 'Produto não encontrado.');
        return res.redirect('/products');
    }

    const validation = validationResult(req);
    const { productData, variations, media, suppliers } = mapProductPayload(req.body, { companyId });
    const formState = buildFormStateFromPayload({ ...mapProductInstance(product), ...productData }, variations, media, suppliers, { id: product.id });

    if (!validation.isEmpty()) {
        return handleValidationFailure(req, res, validation, formState, true);
    }

    try {
        await sequelize.transaction(async (transaction) => {
            await product.update(productData, { transaction });

            await ProductVariation.destroy({ where: { productId: product.id }, transaction });
            await ProductMedia.destroy({ where: { productId: product.id }, transaction });
            await ProductSupplier.destroy({ where: { productId: product.id }, transaction });

            if (variations.length) {
                await ProductVariation.bulkCreate(
                    variations.map((variation) => ({ ...variation, productId: product.id })),
                    { transaction }
                );
            }

            if (media.length) {
                await ProductMedia.bulkCreate(
                    media.map((item) => ({ ...item, productId: product.id })),
                    { transaction }
                );
            }

            if (suppliers.length) {
                await ProductSupplier.bulkCreate(
                    suppliers.map((supplier) => ({ ...supplier, productId: product.id })),
                    { transaction }
                );
            }
        });

        const freshProduct = await fetchProductWithRelations(product.id, companyId);
        const mapped = mapProductInstance(freshProduct);

        if (wantsJson(req)) {
            return res.json({ data: mapped });
        }

        req.flash('success_msg', 'Produto atualizado com sucesso.');
        return res.redirect(`/products/${mapped.id}`);
    } catch (error) {
        return handlePersistenceError(req, res, error, formState, true);
    }
};

const deleteProduct = async (req, res) => {
    try {
        const companyId = resolveCompanyIdFromRequest(req);
        const where = { id: req.params.id };

        if (Number.isInteger(companyId) && companyId > 0) {
            where.companyId = companyId;
        }

        const product = await Product.findOne({ where });

        if (!product) {
            if (wantsJson(req)) {
                return res.status(404).json({ message: 'Produto não encontrado.' });
            }
            req.flash('error_msg', 'Produto não encontrado.');
            return res.redirect('/products');
        }

        await product.destroy();

        if (wantsJson(req)) {
            return res.status(204).end();
        }

        req.flash('success_msg', 'Produto removido com sucesso.');
        return res.redirect('/products');
    } catch (error) {
        console.error('[productController] Falha ao excluir produto:', error);
        if (wantsJson(req)) {
            return res.status(500).json({ message: 'Não foi possível excluir o produto.' });
        }
        req.flash('error_msg', 'Não foi possível excluir o produto.');
        return res.redirect('/products');
    }
};

module.exports = {
    listProducts,
    renderCreateForm,
    createProduct,
    renderEditForm,
    updateProduct,
    deleteProduct,
    showProductDetail,
    createValidations: productValidationRules,
    updateValidations: productValidationRules
};<|MERGE_RESOLUTION|>--- conflicted
+++ resolved
@@ -743,7 +743,6 @@
 
 const listProducts = async (req, res) => {
     try {
-<<<<<<< HEAD
         const filters = {
             description: sanitizeFilterValue(req.query?.description),
             brand: sanitizeFilterValue(req.query?.brand),
@@ -827,25 +826,6 @@
                 raw: true
             })
         ]);
-=======
-        const companyId = resolveCompanyIdFromRequest(req);
-        const where = {};
-
-        if (Number.isInteger(companyId) && companyId > 0) {
-            where.companyId = companyId;
-        }
-
-        const products = await Product.findAll({
-            where,
-            include: [
-                { model: ProductVariation, as: 'variations' },
-                { model: ProductMedia, as: 'media' },
-                { model: ProductSupplier, as: 'suppliers' }
-            ],
-            order: [['createdAt', 'DESC']],
-            limit: 100
-        });
->>>>>>> 0fe8b1de
 
         const formatted = products.map(mapProductInstance);
         const availableFilters = {

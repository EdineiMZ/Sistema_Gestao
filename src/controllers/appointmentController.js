--- conflicted
+++ resolved
@@ -1,298 +1,289 @@
-// src/controllers/appointmentController.js
-const { Appointment, User, Room, Procedure } = require('../../database/models');
-const { Op } = require('sequelize');
-<<<<<<< HEAD
-const { buildQueryFilters } = require('../utils/queryBuilder');
-=======
-const { USER_ROLES } = require('../constants/roles');
-
-const PROFESSIONAL_ROLES = [
-    USER_ROLES.SPECIALIST,
-    USER_ROLES.MANAGER,
-    USER_ROLES.ADMIN
-];
->>>>>>> 57006de9
-
-module.exports = {
-    // Lista agendamentos
-    listAppointments: async (req, res) => {
-        try {
-            const normalizedQuery = {
-                ...req.query,
-                keyword: req.query.keyword || req.query.search
-            };
-
-            const { where, filters, metadata } = buildQueryFilters(normalizedQuery, {
-                statusField: 'status',
-                statusMap: {
-                    scheduled: 'scheduled',
-                    completed: 'completed',
-                    cancelled: 'cancelled',
-                    'no-show': 'no-show',
-                    'pending-confirmation': 'pending-confirmation'
-                },
-                allowedStatuses: ['scheduled', 'completed', 'cancelled', 'no-show', 'pending-confirmation'],
-                dateField: 'start',
-                keywordFields: ['description', 'clientEmail']
-            });
-
-            if (metadata.keywordNumeric !== null) {
-                metadata.orConditions.push({ id: metadata.keywordNumeric });
-            }
-
-            if (metadata.orConditions.length) {
-                where[Op.or] = metadata.orConditions;
-            }
-
-            const appointments = await Appointment.findAll({
-                where,
-                include: [
-                    { model: User, as: 'professional' },
-                    { model: Room, as: 'room' },
-                    { model: Procedure, as: 'procedure' }
-                ]
-            });
-
-            res.render('appointments/manageAppointments', { appointments, filters });
-        } catch (err) {
-            console.error(err);
-            req.flash('error_msg', 'Erro ao listar agendamentos.');
-            return res.redirect('/');
-        }
-    },
-
-    // Form de criação
-    showCreate: async (req, res) => {
-        try {
-            // Filtra usuários com perfil profissional
-            const professionals = await User.findAll({
-                where: { role: { [Op.in]: PROFESSIONAL_ROLES } }
-            });
-            const rooms = await Room.findAll({ where: { active: true } });
-            const procedures = await Procedure.findAll({ where: { active: true } });
-
-            res.render('appointments/createAppointment', {
-                professionals,
-                rooms,
-                procedures
-            });
-        } catch (err) {
-            console.error(err);
-            req.flash('error_msg', 'Erro ao exibir form.');
-            return res.redirect('/appointments');
-        }
-    },
-
-    createAppointment: async (req, res) => {
-        try {
-            const {
-                description,
-                professionalId,
-                clientEmail,
-                roomId,
-                procedureId,
-                start,
-                end,
-                paymentConfirmed
-            } = req.body;
-
-            // Carrega procedure p/ ver se exige sala
-            const procedure = await Procedure.findByPk(procedureId);
-            let finalRoomId = roomId || null;
-
-            if (procedure && procedure.requiresRoom && !roomId) {
-                req.flash('error_msg', 'Procedimento exige sala, mas nenhuma selecionada.');
-                return res.redirect('/appointments/create');
-            }
-
-            // Checa sobreposição
-            if (finalRoomId) {
-                const overlap = await Appointment.findOne({
-                    where: {
-                        roomId: finalRoomId,
-                        start: { [Op.lt]: end },
-                        end: { [Op.gt]: start }
-                    }
-                });
-                if (overlap) {
-                    req.flash('error_msg', 'Sala já reservada nesse horário.');
-                    return res.redirect('/appointments/create');
-                }
-            }
-
-            await Appointment.create({
-                description,
-                professionalId,
-                clientEmail,
-                roomId: finalRoomId,
-                procedureId,
-                start,
-                end,
-                status: 'scheduled',
-                paymentConfirmed: (paymentConfirmed === 'true')
-            });
-
-            // Se quiser enviar email p/ clientEmail
-            // ex: notificarCliente(clientEmail, ...);
-
-            req.flash('success_msg', 'Agendamento criado com sucesso!');
-            res.redirect('/appointments');
-        } catch (err) {
-            console.error(err);
-            req.flash('error_msg', 'Erro ao criar agendamento.');
-            res.redirect('/appointments');
-        }
-    },
-
-    // Edição
-    showEdit: async (req, res) => {
-        try {
-            const { id } = req.params;
-            const appointment = await Appointment.findByPk(id, {
-                include: [
-                    { model: User, as: 'professional' },
-                    { model: Room, as: 'room' },
-                    { model: Procedure, as: 'procedure' }
-                ]
-            });
-            if (!appointment) {
-                req.flash('error_msg', 'Agendamento não encontrado.');
-                return res.redirect('/appointments');
-            }
-
-            const professionals = await User.findAll({ where: { role: { [Op.in]: PROFESSIONAL_ROLES } } });
-            const rooms = await Room.findAll({ where: { active: true } });
-            const procedures = await Procedure.findAll({ where: { active: true } });
-
-            res.render('appointments/editAppointment', {
-                appointment,
-                professionals,
-                rooms,
-                procedures
-            });
-        } catch (err) {
-            console.error(err);
-            req.flash('error_msg', 'Erro ao exibir edição.');
-            res.redirect('/appointments');
-        }
-    },
-
-    updateAppointment: async (req, res) => {
-        try {
-            const { id } = req.params;
-            const {
-                description,
-                professionalId,
-                clientEmail,
-                roomId,
-                procedureId,
-                start,
-                end,
-                status,
-                paymentConfirmed
-            } = req.body;
-
-            const appointment = await Appointment.findByPk(id);
-            if (!appointment) {
-                req.flash('error_msg', 'Agendamento não encontrado.');
-                return res.redirect('/appointments');
-            }
-
-            // Checa procedure se exige sala
-            const procedure = await Procedure.findByPk(procedureId);
-            let finalRoomId = roomId || null;
-            if (procedure && procedure.requiresRoom && !roomId) {
-                req.flash('error_msg', 'Procedimento exige sala, mas nenhuma selecionada.');
-                return res.redirect(`/appointments/edit/${id}`);
-            }
-
-            // Ver sobreposição
-            if (finalRoomId) {
-                const overlap = await Appointment.findOne({
-                    where: {
-                        id: { [Op.ne]: id },
-                        roomId: finalRoomId,
-                        start: { [Op.lt]: end },
-                        end: { [Op.gt]: start }
-                    }
-                });
-                if (overlap) {
-                    req.flash('error_msg', 'Sala já reservada no horário.');
-                    return res.redirect(`/appointments/edit/${id}`);
-                }
-            }
-
-            appointment.description = description;
-            appointment.professionalId = professionalId;
-            appointment.clientEmail = clientEmail;
-            appointment.roomId = finalRoomId;
-            appointment.procedureId = procedureId;
-            appointment.start = start;
-            appointment.end = end;
-            appointment.status = status || 'scheduled';
-            appointment.paymentConfirmed = (paymentConfirmed === 'true');
-
-            await appointment.save();
-            req.flash('success_msg', 'Agendamento atualizado com sucesso!');
-            res.redirect('/appointments');
-        } catch (err) {
-            console.error(err);
-            req.flash('error_msg', 'Erro ao atualizar agendamento.');
-            res.redirect('/appointments');
-        }
-    },
-
-    deleteAppointment: async (req, res) => {
-        try {
-            const { id } = req.params;
-            const appointment = await Appointment.findByPk(id);
-            if (!appointment) {
-                req.flash('error_msg', 'Agendamento não encontrado.');
-                return res.redirect('/appointments');
-            }
-            await appointment.destroy();
-            req.flash('success_msg', 'Agendamento removido com sucesso!');
-            res.redirect('/appointments');
-        } catch (err) {
-            console.error(err);
-            req.flash('error_msg', 'Erro ao excluir agendamento.');
-            res.redirect('/appointments');
-        }
-    },
-
-    // Exemplo de Calendário gigante
-    showCalendar: async (req, res) => {
-        try {
-            res.render('appointments/bigCalendar');
-        } catch (err) {
-            console.error(err);
-            req.flash('error_msg', 'Erro ao exibir calendário.');
-            res.redirect('/appointments');
-        }
-    },
-
-    apiEvents: async (req, res) => {
-        try {
-            const appointments = await Appointment.findAll({
-                include: [{ model: User, as: 'professional' }]
-            });
-            const events = appointments.map(app => {
-                return {
-                    id: app.id,
-                    title: app.description || 'Agendamento',
-                    start: app.start,
-                    end: app.end,
-                    backgroundColor: '#'+Math.floor(Math.random()*16777215).toString(16),
-                    extendedProps: {
-                        profissional: app.professional ? app.professional.name : '',
-                        paymentConfirmed: app.paymentConfirmed
-                    }
-                };
-            });
-            res.json(events);
-        } catch (err) {
-            console.error(err);
-            res.status(500).json({ error: 'Erro ao carregar eventos' });
-        }
-    }
-};
+// src/controllers/appointmentController.js
+const { Appointment, User, Room, Procedure } = require('../../database/models');
+const { Op } = require('sequelize');
+const { buildQueryFilters } = require('../utils/queryBuilder');
+
+
+module.exports = {
+    // Lista agendamentos
+    listAppointments: async (req, res) => {
+        try {
+            const normalizedQuery = {
+                ...req.query,
+                keyword: req.query.keyword || req.query.search
+            };
+
+            const { where, filters, metadata } = buildQueryFilters(normalizedQuery, {
+                statusField: 'status',
+                statusMap: {
+                    scheduled: 'scheduled',
+                    completed: 'completed',
+                    cancelled: 'cancelled',
+                    'no-show': 'no-show',
+                    'pending-confirmation': 'pending-confirmation'
+                },
+                allowedStatuses: ['scheduled', 'completed', 'cancelled', 'no-show', 'pending-confirmation'],
+                dateField: 'start',
+                keywordFields: ['description', 'clientEmail']
+            });
+
+            if (metadata.keywordNumeric !== null) {
+                metadata.orConditions.push({ id: metadata.keywordNumeric });
+            }
+
+            if (metadata.orConditions.length) {
+                where[Op.or] = metadata.orConditions;
+            }
+
+            const appointments = await Appointment.findAll({
+                where,
+                include: [
+                    { model: User, as: 'professional' },
+                    { model: Room, as: 'room' },
+                    { model: Procedure, as: 'procedure' }
+                ]
+            });
+
+            res.render('appointments/manageAppointments', { appointments, filters });
+        } catch (err) {
+            console.error(err);
+            req.flash('error_msg', 'Erro ao listar agendamentos.');
+            return res.redirect('/');
+        }
+    },
+
+    // Form de criação
+    showCreate: async (req, res) => {
+        try {
+            // Filtra usuários com perfil profissional
+            const professionals = await User.findAll({
+                where: { role: { [Op.in]: PROFESSIONAL_ROLES } }
+            });
+            const rooms = await Room.findAll({ where: { active: true } });
+            const procedures = await Procedure.findAll({ where: { active: true } });
+
+            res.render('appointments/createAppointment', {
+                professionals,
+                rooms,
+                procedures
+            });
+        } catch (err) {
+            console.error(err);
+            req.flash('error_msg', 'Erro ao exibir form.');
+            return res.redirect('/appointments');
+        }
+    },
+
+    createAppointment: async (req, res) => {
+        try {
+            const {
+                description,
+                professionalId,
+                clientEmail,
+                roomId,
+                procedureId,
+                start,
+                end,
+                paymentConfirmed
+            } = req.body;
+
+            // Carrega procedure p/ ver se exige sala
+            const procedure = await Procedure.findByPk(procedureId);
+            let finalRoomId = roomId || null;
+
+            if (procedure && procedure.requiresRoom && !roomId) {
+                req.flash('error_msg', 'Procedimento exige sala, mas nenhuma selecionada.');
+                return res.redirect('/appointments/create');
+            }
+
+            // Checa sobreposição
+            if (finalRoomId) {
+                const overlap = await Appointment.findOne({
+                    where: {
+                        roomId: finalRoomId,
+                        start: { [Op.lt]: end },
+                        end: { [Op.gt]: start }
+                    }
+                });
+                if (overlap) {
+                    req.flash('error_msg', 'Sala já reservada nesse horário.');
+                    return res.redirect('/appointments/create');
+                }
+            }
+
+            await Appointment.create({
+                description,
+                professionalId,
+                clientEmail,
+                roomId: finalRoomId,
+                procedureId,
+                start,
+                end,
+                status: 'scheduled',
+                paymentConfirmed: (paymentConfirmed === 'true')
+            });
+
+            // Se quiser enviar email p/ clientEmail
+            // ex: notificarCliente(clientEmail, ...);
+
+            req.flash('success_msg', 'Agendamento criado com sucesso!');
+            res.redirect('/appointments');
+        } catch (err) {
+            console.error(err);
+            req.flash('error_msg', 'Erro ao criar agendamento.');
+            res.redirect('/appointments');
+        }
+    },
+
+    // Edição
+    showEdit: async (req, res) => {
+        try {
+            const { id } = req.params;
+            const appointment = await Appointment.findByPk(id, {
+                include: [
+                    { model: User, as: 'professional' },
+                    { model: Room, as: 'room' },
+                    { model: Procedure, as: 'procedure' }
+                ]
+            });
+            if (!appointment) {
+                req.flash('error_msg', 'Agendamento não encontrado.');
+                return res.redirect('/appointments');
+            }
+
+            const professionals = await User.findAll({ where: { role: { [Op.in]: PROFESSIONAL_ROLES } } });
+            const rooms = await Room.findAll({ where: { active: true } });
+            const procedures = await Procedure.findAll({ where: { active: true } });
+
+            res.render('appointments/editAppointment', {
+                appointment,
+                professionals,
+                rooms,
+                procedures
+            });
+        } catch (err) {
+            console.error(err);
+            req.flash('error_msg', 'Erro ao exibir edição.');
+            res.redirect('/appointments');
+        }
+    },
+
+    updateAppointment: async (req, res) => {
+        try {
+            const { id } = req.params;
+            const {
+                description,
+                professionalId,
+                clientEmail,
+                roomId,
+                procedureId,
+                start,
+                end,
+                status,
+                paymentConfirmed
+            } = req.body;
+
+            const appointment = await Appointment.findByPk(id);
+            if (!appointment) {
+                req.flash('error_msg', 'Agendamento não encontrado.');
+                return res.redirect('/appointments');
+            }
+
+            // Checa procedure se exige sala
+            const procedure = await Procedure.findByPk(procedureId);
+            let finalRoomId = roomId || null;
+            if (procedure && procedure.requiresRoom && !roomId) {
+                req.flash('error_msg', 'Procedimento exige sala, mas nenhuma selecionada.');
+                return res.redirect(`/appointments/edit/${id}`);
+            }
+
+            // Ver sobreposição
+            if (finalRoomId) {
+                const overlap = await Appointment.findOne({
+                    where: {
+                        id: { [Op.ne]: id },
+                        roomId: finalRoomId,
+                        start: { [Op.lt]: end },
+                        end: { [Op.gt]: start }
+                    }
+                });
+                if (overlap) {
+                    req.flash('error_msg', 'Sala já reservada no horário.');
+                    return res.redirect(`/appointments/edit/${id}`);
+                }
+            }
+
+            appointment.description = description;
+            appointment.professionalId = professionalId;
+            appointment.clientEmail = clientEmail;
+            appointment.roomId = finalRoomId;
+            appointment.procedureId = procedureId;
+            appointment.start = start;
+            appointment.end = end;
+            appointment.status = status || 'scheduled';
+            appointment.paymentConfirmed = (paymentConfirmed === 'true');
+
+            await appointment.save();
+            req.flash('success_msg', 'Agendamento atualizado com sucesso!');
+            res.redirect('/appointments');
+        } catch (err) {
+            console.error(err);
+            req.flash('error_msg', 'Erro ao atualizar agendamento.');
+            res.redirect('/appointments');
+        }
+    },
+
+    deleteAppointment: async (req, res) => {
+        try {
+            const { id } = req.params;
+            const appointment = await Appointment.findByPk(id);
+            if (!appointment) {
+                req.flash('error_msg', 'Agendamento não encontrado.');
+                return res.redirect('/appointments');
+            }
+            await appointment.destroy();
+            req.flash('success_msg', 'Agendamento removido com sucesso!');
+            res.redirect('/appointments');
+        } catch (err) {
+            console.error(err);
+            req.flash('error_msg', 'Erro ao excluir agendamento.');
+            res.redirect('/appointments');
+        }
+    },
+
+    // Exemplo de Calendário gigante
+    showCalendar: async (req, res) => {
+        try {
+            res.render('appointments/bigCalendar');
+        } catch (err) {
+            console.error(err);
+            req.flash('error_msg', 'Erro ao exibir calendário.');
+            res.redirect('/appointments');
+        }
+    },
+
+    apiEvents: async (req, res) => {
+        try {
+            const appointments = await Appointment.findAll({
+                include: [{ model: User, as: 'professional' }]
+            });
+            const events = appointments.map(app => {
+                return {
+                    id: app.id,
+                    title: app.description || 'Agendamento',
+                    start: app.start,
+                    end: app.end,
+                    backgroundColor: '#'+Math.floor(Math.random()*16777215).toString(16),
+                    extendedProps: {
+                        profissional: app.professional ? app.professional.name : '',
+                        paymentConfirmed: app.paymentConfirmed
+                    }
+                };
+            });
+            res.json(events);
+        } catch (err) {
+            console.error(err);
+            res.status(500).json({ error: 'Erro ao carregar eventos' });
+        }
+    }
+};
--- conflicted
+++ resolved
@@ -1,9 +1,5 @@
 const { TICKET_STATUSES, isSupportAgentRole } = require('../constants/support');
-<<<<<<< HEAD
 const { ROLE_LABELS, USER_ROLES, roleAtLeast } = require('../constants/roles');
-=======
-const { USER_ROLES, ROLE_LABELS, roleAtLeast } = require('../constants/roles');
->>>>>>> d065d1a8
 const supportTicketService = require('../services/supportTicketService');
 
 const getRequestUser = (req) => {
@@ -158,22 +154,11 @@
             const isAgent = isSupportAgentRole(user.role);
             const isAdmin = roleAtLeast(user.role, USER_ROLES.ADMIN);
 
-<<<<<<< HEAD
             res.render('support/tickets', {
                 tickets,
                 statuses: TICKET_STATUSES,
                 isAgent,
                 isAdmin,
-=======
-            const ticketSummaries = Array.isArray(tickets)
-                ? tickets.map(summarizeTicketForList).filter(Boolean)
-                : [];
-
-            res.render('support/listTickets', {
-                tickets: ticketSummaries,
-                isAgent: isSupportAgentRole(user.role),
-                isAdmin: roleAtLeast(user.role, USER_ROLES.ADMIN),
->>>>>>> d065d1a8
                 user,
                 appName: req.app?.locals?.appName || 'Sistema de Gestão',
                 roleLabels: ROLE_LABELS,

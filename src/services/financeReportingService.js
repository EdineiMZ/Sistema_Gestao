--- conflicted
+++ resolved
@@ -932,14 +932,6 @@
         }
         return key;
     });
-
-<<<<<<< HEAD
-=======
-    if (!FinanceGoal || typeof FinanceGoal.findAll !== 'function') {
-        return [];
-    }
-
->>>>>>> e3e2e8ce
     try {
         return await FinanceGoal.findAll({
             attributes: ['id', 'month', 'targetNetAmount', 'notes'],
@@ -950,17 +942,10 @@
             raw: true
         });
     } catch (error) {
-<<<<<<< HEAD
         if (isMissingTableError(error, 'FinanceGoals')) {
             return [];
         }
         throw error;
-=======
-        if (process.env.NODE_ENV !== 'production' && process.env.NODE_ENV !== 'test') {
-            console.warn('Não foi possível buscar metas financeiras para projeções:', error);
-        }
-        return [];
->>>>>>> e3e2e8ce
     }
 };
 

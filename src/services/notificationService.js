// src/services/notificationService.js
const {
    Notification,
    NotificationDispatchLog,
    User,
    Appointment,
    Procedure,
    Room,
    UserNotificationPreference,
    sequelize
} = require('../../database/models');
const crypto = require('node:crypto');
const { sendEmail } = require('../utils/email');
const { buildEmailContent, buildRoleLabel } = require('../utils/placeholderUtils');
const { parseRole, sortRolesByHierarchy, USER_ROLES } = require('../constants/roles');
const { Op } = require('sequelize');
<<<<<<< HEAD
const { processBudgetAlerts } = require('./budgetAlertService');
=======
const logger = require('../utils/logger');
const budgetAlertService = require('./budgetAlertService');
>>>>>>> 0c51e992

const ORGANIZATION_NAME = process.env.APP_NAME || 'Sistema de Gestão';
const DEFAULT_APPOINTMENT_WINDOW_MINUTES = 60;

const normalizeRecipient = (value) => {
    if (typeof value !== 'string') {
        return null;
    }
    const normalized = value.trim().toLowerCase();
    return normalized || null;
};

const safeDateToISOString = (value) => {
    if (!value) {
        return null;
    }
    const date = value instanceof Date ? value : new Date(value);
    return Number.isNaN(date.getTime()) ? null : date.toISOString();
};

const safeTimestamp = (value) => {
    if (!value) {
        return null;
    }
    const date = value instanceof Date ? value : new Date(value);
    const timestamp = date.getTime();
    return Number.isNaN(timestamp) ? null : timestamp;
};

const stableStringify = (value) => {
    if (value === null || value === undefined) {
        return 'null';
    }

    if (typeof value === 'string') {
        return JSON.stringify(value);
    }

    if (typeof value === 'number' || typeof value === 'boolean') {
        return JSON.stringify(value);
    }

    if (typeof value === 'bigint') {
        return value.toString();
    }

    if (Array.isArray(value)) {
        return `[${value.map((entry) => stableStringify(entry)).join(',')}]`;
    }

    if (typeof value === 'object') {
        const keys = Object.keys(value).sort();
        const serialized = keys
            .map((key) => `${JSON.stringify(key)}:${stableStringify(value[key])}`)
            .join(',');
        return `{${serialized}}`;
    }

    return JSON.stringify(String(value));
};

const buildFingerprint = (value) => {
    try {
        return crypto.createHash('sha1').update(stableStringify(value ?? null)).digest('hex');
    } catch (error) {
        return crypto.createHash('sha1').update(String(value)).digest('hex');
    }
};

const buildCycleKey = (notification, now = new Date()) => {
    if (!notification) {
        return `unknown:${Date.now()}`;
    }

    const baseId = notification.id || 'unknown';
    const repeatFrequency = (notification.repeatFrequency || 'none').toLowerCase();
    const triggerTimestamp = safeTimestamp(notification.triggerDate);

    if (repeatFrequency === 'none') {
        if (triggerTimestamp) {
            return `single:${baseId}:${triggerTimestamp}`;
        }
        const reference = safeTimestamp(notification.updatedAt)
            ?? safeTimestamp(notification.createdAt)
            ?? safeTimestamp(now)
            ?? Date.now();
        return `single:${baseId}:immediate:${reference}`;
    }

    if (triggerTimestamp) {
        return `repeat:${baseId}:${repeatFrequency}:${triggerTimestamp}`;
    }

    const nowTimestamp = safeTimestamp(now) ?? Date.now();
    const bucket = Math.floor(nowTimestamp / 60000);
    return `repeat:${baseId}:${repeatFrequency}:bucket-${bucket}`;
};

const createDispatchTracker = async (notification, { now = new Date() } = {}) => {
    if (!notification || !notification.id) {
        return {
            cycleKey: buildCycleKey(notification, now),
            async dispatch(recipient, context, sendFn) {
                if (typeof sendFn !== 'function') {
                    return { skipped: true, reason: 'missing-handler' };
                }
                await sendFn({ normalizedRecipient: normalizeRecipient(recipient), contextPayload: context || {} });
                return { skipped: false };
            }
        };
    }

    const cycleKey = buildCycleKey(notification, now);
    const baseContext = {
        cycleKey,
        notificationId: notification.id,
        notificationType: notification.type || 'custom',
        repeatFrequency: notification.repeatFrequency || 'none',
        triggerDate: safeDateToISOString(notification.triggerDate),
        updatedAt: safeDateToISOString(notification.updatedAt),
        filtersFingerprint: buildFingerprint(notification.filters || {}),
        segmentFiltersFingerprint: buildFingerprint(notification.segmentFilters || {})
    };

    const hasDispatchLogModel = Boolean(
        NotificationDispatchLog
        && typeof NotificationDispatchLog.findAll === 'function'
        && typeof NotificationDispatchLog.create === 'function'
    );

    let existingLogs = [];
    if (hasDispatchLogModel) {
        try {
            existingLogs = await NotificationDispatchLog.findAll({
                where: {
                    notificationId: notification.id,
                    cycleKey
                },
                attributes: ['recipient', 'contextHash'],
                raw: true
            });
        } catch (error) {
            logger.error('Erro ao carregar histórico de envios da notificação:', error);
            existingLogs = [];
        }
    }

    const sentSet = new Set(existingLogs.map((entry) => `${entry.recipient}|${entry.contextHash}`));

    const dispatch = async (recipient, context, sendFn) => {
        const normalizedRecipient = normalizeRecipient(recipient);
        if (!normalizedRecipient) {
            return { skipped: true, reason: 'invalid-recipient' };
        }

        if (typeof sendFn !== 'function') {
            return { skipped: true, reason: 'missing-handler' };
        }

        const contextPayload = {
            ...baseContext,
            ...(context || {})
        };

        const contextHash = crypto.createHash('sha256')
            .update(stableStringify(contextPayload))
            .digest('hex');
        const dedupeKey = `${normalizedRecipient}|${contextHash}`;

        if (sentSet.has(dedupeKey)) {
            return { skipped: true, reason: 'duplicate' };
        }

        const result = await sendFn({ normalizedRecipient, contextPayload });

        if (hasDispatchLogModel) {
            try {
                await NotificationDispatchLog.create({
                    notificationId: notification.id,
                    recipient: normalizedRecipient,
                    cycleKey,
                    contextHash,
                    context: contextPayload,
                    sentAt: new Date()
                });
                sentSet.add(dedupeKey);
            } catch (error) {
                if (error?.name === 'SequelizeUniqueConstraintError') {
                    sentSet.add(dedupeKey);
                    logger.warn(
                        `Envio duplicado detectado para notificação ${notification.id} e destinatário ${normalizedRecipient}. ` +
                        'Registro já existente.'
                    );
                } else {
                    throw error;
                }
            }
        } else {
            sentSet.add(dedupeKey);
        }

        return { skipped: false, result };
    };

    return { cycleKey, dispatch };
};

const getCaseInsensitiveOperator = () => (sequelize.getDialect() === 'postgres' ? Op.iLike : Op.like);

const buildCaseInsensitiveMatch = (field, value, { exact = false } = {}) => {
    const normalizedValue = typeof value === 'string' ? value.trim() : '';
    if (!normalizedValue) {
        return null;
    }

    const operator = getCaseInsensitiveOperator();
    const pattern = exact ? normalizedValue : `%${normalizedValue}%`;

    if (operator === Op.iLike) {
        return sequelize.where(sequelize.col(field), { [Op.iLike]: pattern });
    }

    return sequelize.where(
        sequelize.fn('lower', sequelize.col(field)),
        { [Op.like]: pattern.toLowerCase() }
    );
};

const userPreferenceInclude = {
    model: UserNotificationPreference,
    as: 'notificationPreference',
    attributes: ['emailEnabled', 'scheduledEnabled'],
    required: false
};

const isEmailOptInEnabled = (user) => user?.notificationPreference?.emailEnabled !== false;
const isScheduledOptInEnabled = (user) => user?.notificationPreference?.scheduledEnabled !== false;
const hasRequiredOptIn = (user, { requireScheduledOptIn = false } = {}) => (
    isEmailOptInEnabled(user) && (!requireScheduledOptIn || isScheduledOptInEnabled(user))
);

const computeNextTriggerDate = (currentDate, frequency) => {
    const base = currentDate ? new Date(currentDate) : new Date();
    if (Number.isNaN(base.getTime())) {
        return new Date(Date.now() + DEFAULT_APPOINTMENT_WINDOW_MINUTES * 60000);
    }

    switch (frequency) {
        case 'daily':
            base.setDate(base.getDate() + 1);
            break;
        case 'weekly':
            base.setDate(base.getDate() + 7);
            break;
        case 'monthly':
            base.setMonth(base.getMonth() + 1);
            break;
        default:
            base.setMinutes(base.getMinutes() + DEFAULT_APPOINTMENT_WINDOW_MINUTES);
    }

    return base;
};

const buildUserWhere = (filters = {}, options = {}) => {
    const where = {};
    const order = [];
    const andConditions = [];
    const likeOperator = getCaseInsensitiveOperator();

    if (filters.onlyActive !== false) {
        where.active = true;
    }

    if (Array.isArray(filters.targetRoles) && filters.targetRoles.length) {
        const roles = sortRolesByHierarchy(
            filters.targetRoles
                .map((role) => parseRole(role, null))
                .filter(Boolean)
        );

        if (roles.length) {
            where.role = { [Op.in]: roles };

            const caseClauses = roles
                .map((role, index) => `WHEN '${role}' THEN ${index}`)
                .join(' ');
            order.push([
                sequelize.literal(`CASE "User"."role" ${caseClauses} ELSE ${roles.length} END`),
                'ASC'
            ]);
            order.push(['name', 'ASC']);
        }
    }

    if (typeof filters.minimumCreditBalance === 'number') {
        where.creditBalance = { [Op.gte]: filters.minimumCreditBalance };
    }

    if (Array.isArray(filters.targetNames) && filters.targetNames.length) {
        const nameConditions = filters.targetNames
            .map((name) => buildCaseInsensitiveMatch('name', name))
            .filter(Boolean);
        if (nameConditions.length) {
            andConditions.push({ [Op.or]: nameConditions });
        }
    }

    if (Array.isArray(filters.targetEmails) && filters.targetEmails.length) {
        const emailConditions = filters.targetEmails
            .map((email) => buildCaseInsensitiveMatch('email', email, { exact: true }))
            .filter(Boolean);
        if (emailConditions.length) {
            andConditions.push({ [Op.or]: emailConditions });
        }
    }

    if (Array.isArray(filters.targetEmailFragments) && filters.targetEmailFragments.length) {
        const fragmentConditions = filters.targetEmailFragments
            .map((fragment) => buildCaseInsensitiveMatch('email', fragment))
            .filter(Boolean);
        if (fragmentConditions.length) {
            andConditions.push({ [Op.or]: fragmentConditions });
        }
    }

    if (filters.clientEmailDomain) {
        const domain = String(filters.clientEmailDomain).replace(/^@/, '').toLowerCase();
        if (domain) {
            const pattern = `%@${domain}`;
            if (likeOperator === Op.iLike) {
                andConditions.push(
                    sequelize.where(sequelize.col('email'), { [Op.iLike]: pattern })
                );
            } else {
                andConditions.push(
                    sequelize.where(
                        sequelize.fn('lower', sequelize.col('email')),
                        { [Op.like]: pattern.toLowerCase() }
                    )
                );
            }
        }
    }

    if (andConditions.length) {
        where[Op.and] = where[Op.and] ? [...where[Op.and], ...andConditions] : andConditions;
    }

    return { where, order };
};

const getNotificationFilters = (notification) => notification.filters || {};

const buildEmailPayload = (notification, user, appointment, extraContext = {}) => {
    const context = {
        user,
        appointment,
        extras: {
            organizationName: ORGANIZATION_NAME,
            fallbackName: user?.name,
            professionalName: appointment?.professional?.name,
            procedureName: appointment?.procedure?.name,
            roomName: appointment?.room?.name,
            userRoleLabel: buildRoleLabel(user?.role),
            ...extraContext
        }
    };

    const content = buildEmailContent(notification, context);
    return {
        subject: content.subject,
        options: {
            text: content.text,
            html: content.html,
            headers: content.previewText
                ? { 'X-Entity-Preview': content.previewText }
                : undefined
        }
    };
};

let messageHtmlWarningIssued = false;

const ensureMessageHtmlColumnExists = async () => {
    const queryInterface = sequelize.getQueryInterface();
    const columns = await queryInterface.describeTable('Notifications');
    const hasMessageHtml = Boolean(columns?.messageHtml);

    if (!hasMessageHtml) {
        if (!messageHtmlWarningIssued) {
            logger.warn(
                'Aviso: coluna "messageHtml" ausente na tabela "Notifications". ' +
                'Processamento de notificações interrompido até que a migração seja aplicada.'
            );
            messageHtmlWarningIssued = true;
        }
        return false;
    }

    if (messageHtmlWarningIssued) {
        messageHtmlWarningIssued = false;
    }

    return true;
};

/**
 * Processa todas as notificações ativas (não enviadas) que estão agendadas para disparo.
 */
async function processNotifications() {
    try {
        const now = new Date();

        const hasMessageHtmlColumn = await ensureMessageHtmlColumnExists();
        if (!hasMessageHtmlColumn) {
            return;
        }

        try {
            const budgetResult = await processBudgetAlerts({ now });
            if (budgetResult?.triggeredAlerts?.length) {
                console.log(
                    `Alertas de orçamento gerados: ${budgetResult.triggeredAlerts.length} (orçamentos avaliados: ${budgetResult.processedBudgets}).`
                );
            }
        } catch (budgetError) {
            console.error('Erro ao processar alertas de orçamento:', budgetError);
        }

        // Busca notificações ativas, não enviadas, com triggerDate nulo ou menor ou igual a agora.
        const notifications = await Notification.findAll({
            where: {
                active: true,
                [Op.or]: [
                    { sent: false },
                    { repeatFrequency: { [Op.ne]: 'none' } }
                ],
                [Op.or]: [
                    { triggerDate: null },
                    { triggerDate: { [Op.lte]: now } }
                ]
            }
        });

        for (const notif of notifications) {
            try {
                const tracker = await createDispatchTracker(notif, { now });
                const runtimeContext = {
                    now,
                    tracker,
                    cycleKey: tracker.cycleKey,
                    currentTriggerDate: notif.triggerDate ? new Date(notif.triggerDate) : null
                };

                if (notif.type === 'birthday') {
                    await processBirthdayNotification(notif, runtimeContext);
                } else if (notif.type === 'appointment') {
                    await processAppointmentNotification(notif, runtimeContext);
                } else if (notif.type === 'budget-alert' || notif.type === 'budget') {
                    await processBudgetAlertNotification(notif, runtimeContext);
                } else {
                    await processCustomNotification(notif, runtimeContext);
                }

                if (notif.repeatFrequency && notif.repeatFrequency !== 'none') {
                    const nextTrigger = computeNextTriggerDate(notif.triggerDate || now, notif.repeatFrequency);
                    await notif.update({ triggerDate: nextTrigger, sent: false });
                } else {
                    await notif.update({ sent: true });
                }
            } catch (notificationError) {
                logger.error(`Erro ao processar notificação ${notif.id}:`, notificationError);
            }
        }
    } catch (err) {
        logger.error('Erro ao processar notificações:', err);
    }
}

/**
 * Processa notificações do tipo 'birthday'
 * Envia e-mail somente para os usuários cujo aniversário (mês e dia) coincide com a data atual.
 */
async function processBirthdayNotification(notif, runtimeContext = {}) {
    const now = runtimeContext.now instanceof Date ? runtimeContext.now : new Date();
    const tracker = runtimeContext.tracker || await createDispatchTracker(notif, { now });

    const filters = getNotificationFilters(notif);
    const { where, order } = buildUserWhere(filters);
    const today = now.toISOString().slice(5, 10);

    const dialect = sequelize.getDialect();
    const birthdayExpression = dialect === 'postgres'
        ? sequelize.fn('to_char', sequelize.col('dateOfBirth'), 'MM-DD')
        : sequelize.fn('strftime', '%m-%d', sequelize.col('dateOfBirth'));

    const andConditions = where[Op.and] ? [...where[Op.and]] : [];
    andConditions.push(sequelize.where(birthdayExpression, today));
    where[Op.and] = andConditions;

    const queryOptions = {
        where,
        include: [userPreferenceInclude]
    };

    if (order?.length) {
        queryOptions.order = order;
    }

    const users = await User.findAll(queryOptions);

    for (const user of users) {
        if (!user.email || !hasRequiredOptIn(user)) continue;

        const context = {
            contextType: 'birthday',
            userId: user.id ?? null,
            cycleDate: today
        };

        await tracker.dispatch(user.email, context, async () => {
            const payload = buildEmailPayload(notif, user, null);
            await sendEmail(user.email, payload.subject, payload.options);
        });
    }
}

/**
 * Processa notificações do tipo 'appointment'
 * Exemplo: envia lembrete para agendamentos que começam em até 1 hora.
 */
async function processAppointmentNotification(notif, runtimeContext = {}) {
    const now = runtimeContext.now instanceof Date ? runtimeContext.now : new Date();
    const tracker = runtimeContext.tracker || await createDispatchTracker(notif, { now });

    const filters = getNotificationFilters(notif);
    const minutesWindow = Number.parseInt(filters.timeWindowMinutes, 10);
    const windowMinutes = Number.isInteger(minutesWindow) && minutesWindow > 0
        ? minutesWindow
        : DEFAULT_APPOINTMENT_WINDOW_MINUTES;
    const defaultEnd = new Date(now.getTime() + windowMinutes * 60000);

    let startWindow = filters.dateRangeStart ? new Date(filters.dateRangeStart) : now;
    if (Number.isNaN(startWindow.getTime()) || startWindow < now) {
        startWindow = now;
    }

    let endWindow = filters.dateRangeEnd ? new Date(filters.dateRangeEnd) : defaultEnd;
    if (Number.isNaN(endWindow.getTime())) {
        endWindow = defaultEnd;
    } else if (!filters.dateRangeEnd) {
        endWindow = defaultEnd;
    } else {
        endWindow.setHours(23, 59, 59, 999);
    }

    const where = {
        start: { [Op.between]: [startWindow, endWindow] },
        status: filters.appointmentStatus?.length
            ? { [Op.in]: filters.appointmentStatus }
            : 'scheduled'
    };

    if (filters.procedureId) {
        where.procedureId = filters.procedureId;
    }

    if (filters.roomId) {
        where.roomId = filters.roomId;
    }

    if (filters.clientEmailDomain) {
        const domain = String(filters.clientEmailDomain).replace(/^@/, '').toLowerCase();
        where[Op.and] = where[Op.and] || [];
        where[Op.and].push(
            sequelize.where(
                sequelize.fn('lower', sequelize.col('Appointment.clientEmail')),
                { [Op.like]: `%@${domain}` }
            )
        );
    }

    const appointments = await Appointment.findAll({
        where,
        include: [
            {
                model: User,
                as: 'professional',
                include: [userPreferenceInclude]
            },
            { model: Procedure, as: 'procedure' },
            { model: Room, as: 'room' }
        ]
    });

    for (const appointment of appointments) {
        const professional = appointment.professional;

        if (filters.includeClient !== false && appointment.clientEmail) {
            const pseudoUser = {
                name: appointment.clientEmail.split('@')[0],
                email: appointment.clientEmail,
                role: USER_ROLES.CLIENT
            };

            const context = {
                contextType: 'appointment',
                recipientRole: 'client',
                appointmentId: appointment.id ?? null,
                appointmentStart: safeDateToISOString(appointment.start),
                appointmentStatus: appointment.status || null
            };

            await tracker.dispatch(appointment.clientEmail, context, async () => {
                const payload = buildEmailPayload(notif, pseudoUser, appointment, {
                    fallbackName: pseudoUser.name
                });
                await sendEmail(appointment.clientEmail, payload.subject, payload.options);
            });
        }

        if (filters.includeProfessional !== false && professional?.email) {
            if (filters.onlyActive !== false && professional.active === false) {
                continue;
            }
            if (!hasRequiredOptIn(professional, { requireScheduledOptIn: true })) {
                continue;
            }

            const context = {
                contextType: 'appointment',
                recipientRole: 'professional',
                appointmentId: appointment.id ?? null,
                appointmentStart: safeDateToISOString(appointment.start),
                appointmentStatus: appointment.status || null,
                userId: professional.id ?? null
            };

            await tracker.dispatch(professional.email, context, async () => {
                const payload = buildEmailPayload(notif, professional, appointment);
                await sendEmail(professional.email, payload.subject, payload.options);
            });
        }
    }
}

async function processBudgetAlertNotification(notif, runtimeContext = {}) {
    const now = runtimeContext.now instanceof Date ? runtimeContext.now : new Date();
    const tracker = runtimeContext.tracker || await createDispatchTracker(notif, { now });
    const filters = getNotificationFilters(notif);

    let alerts = [];
    try {
        alerts = await budgetAlertService.collectBudgetAlerts({ now, filters });
        logger.debug(
            `Notificação ${notif.id}: ${alerts.length} alerta(s) de orçamento candidato(s) para o ciclo ${runtimeContext.cycleKey}.`
        );
    } catch (error) {
        logger.error(`Erro ao coletar alertas de orçamento para notificação ${notif.id}:`, error);
        return;
    }

    if (!Array.isArray(alerts) || !alerts.length) {
        logger.debug(`Notificação ${notif.id}: nenhum alerta de orçamento elegível neste ciclo.`);
        return;
    }

    for (const alert of alerts) {
        const user = alert?.user;
        if (!user?.email) {
            logger.debug(`Notificação ${notif.id}: alerta de orçamento ignorado por destinatário inválido.`);
            continue;
        }

        if (user.active === false) {
            logger.debug(`Notificação ${notif.id}: usuário ${user.id} inativo, alerta de orçamento descartado.`);
            continue;
        }

        if (!hasRequiredOptIn(user, { requireScheduledOptIn: true })) {
            logger.debug(`Notificação ${notif.id}: preferências desabilitam envio de alerta para usuário ${user.id}.`);
            continue;
        }

        const context = {
            contextType: 'budget-alert',
            recipientRole: user.role || null,
            userId: user.id ?? null,
            budgetId: alert?.summary?.budgetId ?? null,
            categoryId: alert?.summary?.categoryId ?? null,
            month: alert?.summary?.month ?? null,
            status: alert?.summary?.status ?? null,
            ...(alert?.context || {})
        };

        const extras = {
            budgetCategoryName: alert?.summary?.categoryName,
            budgetMonthLabel: alert?.summary?.monthLabel,
            budgetLimit: alert?.summary?.monthlyLimit,
            budgetConsumption: alert?.summary?.consumption,
            budgetRemaining: alert?.summary?.remaining,
            budgetPercentage: alert?.summary?.percentage,
            budgetStatus: alert?.summary?.status,
            budgetStatusLabel: alert?.summary?.statusLabel,
            budgetStatusMeta: alert?.summary?.statusMeta,
            ...(alert?.extras || {})
        };

        try {
            const result = await tracker.dispatch(user.email, context, async () => {
                const payload = buildEmailPayload(notif, user, null, extras);
                await sendEmail(user.email, payload.subject, payload.options);
                return { userId: user.id, budgetId: context.budgetId };
            });

            if (result?.skipped) {
                logger.debug(
                    `Notificação ${notif.id}: alerta de orçamento ignorado para usuário ${user.id} (motivo: ${result.reason}).`
                );
            } else {
                logger.debug(
                    `Notificação ${notif.id}: alerta de orçamento enviado para usuário ${user.id} no ciclo ${runtimeContext.cycleKey}.`
                );
            }
        } catch (dispatchError) {
            logger.error(
                `Notificação ${notif.id}: falha ao enviar alerta de orçamento para usuário ${user.id}:`,
                dispatchError
            );
        }
    }
}

/**
 * Processa notificações customizadas.
 * Se sendToAll for verdadeiro, envia para todos os usuários ativos;
 * caso contrário, envia para o usuário específico definido em notif.userId.
 */
async function processCustomNotification(notif, runtimeContext = {}) {
    const now = runtimeContext.now instanceof Date ? runtimeContext.now : new Date();
    const tracker = runtimeContext.tracker || await createDispatchTracker(notif, { now });

    const filters = getNotificationFilters(notif);
    const preferenceOptions = {
        requireScheduledOptIn: Boolean(filters.requireScheduledOptIn)
    };
    const recipients = new Map();

    const enqueueUser = (user) => {
        if (!user) {
            return;
        }

        const normalizedEmail = normalizeRecipient(user.email);
        if (!normalizedEmail) {
            return;
        }

        if (!hasRequiredOptIn(user, preferenceOptions)) {
            return;
        }

        if (recipients.has(normalizedEmail)) {
            return;
        }

        recipients.set(normalizedEmail, user);
    };

    const hasAdvancedFilters = Object.keys(filters).some((key) => !['onlyActive', 'includeProfessional', 'includeClient'].includes(key));

    if (notif.sendToAll || hasAdvancedFilters) {
        const { where, order } = buildUserWhere(filters, preferenceOptions);
        const queryOptions = {
            where,
            include: [userPreferenceInclude]
        };
        if (order?.length) {
            queryOptions.order = order;
        }
        const users = await User.findAll(queryOptions);
        users.forEach(enqueueUser);
    }

    if (notif.userId) {
        const specificUser = await User.findByPk(notif.userId, {
            include: [userPreferenceInclude]
        });
        if (specificUser) {
            if (filters.onlyActive !== false && specificUser.active === false) {
                // skip inactive users when filtro exige ativos
                if (!notif.sendToAll && !hasAdvancedFilters) {
                    return;
                }
            } else {
                enqueueUser(specificUser);
            }
        }
    }

    for (const [, user] of recipients) {
        if (filters.onlyActive !== false && user.active === false) {
            continue;
        }
        if (!hasRequiredOptIn(user, preferenceOptions)) {
            continue;
        }
        const context = {
            contextType: 'custom',
            recipientRole: user.role || null,
            userId: user.id ?? null,
            sendToAll: Boolean(notif.sendToAll)
        };

        await tracker.dispatch(user.email, context, async () => {
            const payload = buildEmailPayload(notif, user, null);
            await sendEmail(user.email, payload.subject, payload.options);
        });
    }
}

module.exports = {
    processNotifications,
    buildUserWhere,
    _internal: {
        buildUserWhere,
        processAppointmentNotification,
        processBirthdayNotification,
        processBudgetAlertNotification,
        processCustomNotification,
        hasRequiredOptIn
    }

};<|MERGE_RESOLUTION|>--- conflicted
+++ resolved
@@ -1,857 +1,851 @@
-// src/services/notificationService.js
-const {
-    Notification,
-    NotificationDispatchLog,
-    User,
-    Appointment,
-    Procedure,
-    Room,
-    UserNotificationPreference,
-    sequelize
-} = require('../../database/models');
-const crypto = require('node:crypto');
-const { sendEmail } = require('../utils/email');
-const { buildEmailContent, buildRoleLabel } = require('../utils/placeholderUtils');
-const { parseRole, sortRolesByHierarchy, USER_ROLES } = require('../constants/roles');
-const { Op } = require('sequelize');
-<<<<<<< HEAD
-const { processBudgetAlerts } = require('./budgetAlertService');
-=======
-const logger = require('../utils/logger');
-const budgetAlertService = require('./budgetAlertService');
->>>>>>> 0c51e992
-
-const ORGANIZATION_NAME = process.env.APP_NAME || 'Sistema de Gestão';
-const DEFAULT_APPOINTMENT_WINDOW_MINUTES = 60;
-
-const normalizeRecipient = (value) => {
-    if (typeof value !== 'string') {
-        return null;
-    }
-    const normalized = value.trim().toLowerCase();
-    return normalized || null;
-};
-
-const safeDateToISOString = (value) => {
-    if (!value) {
-        return null;
-    }
-    const date = value instanceof Date ? value : new Date(value);
-    return Number.isNaN(date.getTime()) ? null : date.toISOString();
-};
-
-const safeTimestamp = (value) => {
-    if (!value) {
-        return null;
-    }
-    const date = value instanceof Date ? value : new Date(value);
-    const timestamp = date.getTime();
-    return Number.isNaN(timestamp) ? null : timestamp;
-};
-
-const stableStringify = (value) => {
-    if (value === null || value === undefined) {
-        return 'null';
-    }
-
-    if (typeof value === 'string') {
-        return JSON.stringify(value);
-    }
-
-    if (typeof value === 'number' || typeof value === 'boolean') {
-        return JSON.stringify(value);
-    }
-
-    if (typeof value === 'bigint') {
-        return value.toString();
-    }
-
-    if (Array.isArray(value)) {
-        return `[${value.map((entry) => stableStringify(entry)).join(',')}]`;
-    }
-
-    if (typeof value === 'object') {
-        const keys = Object.keys(value).sort();
-        const serialized = keys
-            .map((key) => `${JSON.stringify(key)}:${stableStringify(value[key])}`)
-            .join(',');
-        return `{${serialized}}`;
-    }
-
-    return JSON.stringify(String(value));
-};
-
-const buildFingerprint = (value) => {
-    try {
-        return crypto.createHash('sha1').update(stableStringify(value ?? null)).digest('hex');
-    } catch (error) {
-        return crypto.createHash('sha1').update(String(value)).digest('hex');
-    }
-};
-
-const buildCycleKey = (notification, now = new Date()) => {
-    if (!notification) {
-        return `unknown:${Date.now()}`;
-    }
-
-    const baseId = notification.id || 'unknown';
-    const repeatFrequency = (notification.repeatFrequency || 'none').toLowerCase();
-    const triggerTimestamp = safeTimestamp(notification.triggerDate);
-
-    if (repeatFrequency === 'none') {
-        if (triggerTimestamp) {
-            return `single:${baseId}:${triggerTimestamp}`;
-        }
-        const reference = safeTimestamp(notification.updatedAt)
-            ?? safeTimestamp(notification.createdAt)
-            ?? safeTimestamp(now)
-            ?? Date.now();
-        return `single:${baseId}:immediate:${reference}`;
-    }
-
-    if (triggerTimestamp) {
-        return `repeat:${baseId}:${repeatFrequency}:${triggerTimestamp}`;
-    }
-
-    const nowTimestamp = safeTimestamp(now) ?? Date.now();
-    const bucket = Math.floor(nowTimestamp / 60000);
-    return `repeat:${baseId}:${repeatFrequency}:bucket-${bucket}`;
-};
-
-const createDispatchTracker = async (notification, { now = new Date() } = {}) => {
-    if (!notification || !notification.id) {
-        return {
-            cycleKey: buildCycleKey(notification, now),
-            async dispatch(recipient, context, sendFn) {
-                if (typeof sendFn !== 'function') {
-                    return { skipped: true, reason: 'missing-handler' };
-                }
-                await sendFn({ normalizedRecipient: normalizeRecipient(recipient), contextPayload: context || {} });
-                return { skipped: false };
-            }
-        };
-    }
-
-    const cycleKey = buildCycleKey(notification, now);
-    const baseContext = {
-        cycleKey,
-        notificationId: notification.id,
-        notificationType: notification.type || 'custom',
-        repeatFrequency: notification.repeatFrequency || 'none',
-        triggerDate: safeDateToISOString(notification.triggerDate),
-        updatedAt: safeDateToISOString(notification.updatedAt),
-        filtersFingerprint: buildFingerprint(notification.filters || {}),
-        segmentFiltersFingerprint: buildFingerprint(notification.segmentFilters || {})
-    };
-
-    const hasDispatchLogModel = Boolean(
-        NotificationDispatchLog
-        && typeof NotificationDispatchLog.findAll === 'function'
-        && typeof NotificationDispatchLog.create === 'function'
-    );
-
-    let existingLogs = [];
-    if (hasDispatchLogModel) {
-        try {
-            existingLogs = await NotificationDispatchLog.findAll({
-                where: {
-                    notificationId: notification.id,
-                    cycleKey
-                },
-                attributes: ['recipient', 'contextHash'],
-                raw: true
-            });
-        } catch (error) {
-            logger.error('Erro ao carregar histórico de envios da notificação:', error);
-            existingLogs = [];
-        }
-    }
-
-    const sentSet = new Set(existingLogs.map((entry) => `${entry.recipient}|${entry.contextHash}`));
-
-    const dispatch = async (recipient, context, sendFn) => {
-        const normalizedRecipient = normalizeRecipient(recipient);
-        if (!normalizedRecipient) {
-            return { skipped: true, reason: 'invalid-recipient' };
-        }
-
-        if (typeof sendFn !== 'function') {
-            return { skipped: true, reason: 'missing-handler' };
-        }
-
-        const contextPayload = {
-            ...baseContext,
-            ...(context || {})
-        };
-
-        const contextHash = crypto.createHash('sha256')
-            .update(stableStringify(contextPayload))
-            .digest('hex');
-        const dedupeKey = `${normalizedRecipient}|${contextHash}`;
-
-        if (sentSet.has(dedupeKey)) {
-            return { skipped: true, reason: 'duplicate' };
-        }
-
-        const result = await sendFn({ normalizedRecipient, contextPayload });
-
-        if (hasDispatchLogModel) {
-            try {
-                await NotificationDispatchLog.create({
-                    notificationId: notification.id,
-                    recipient: normalizedRecipient,
-                    cycleKey,
-                    contextHash,
-                    context: contextPayload,
-                    sentAt: new Date()
-                });
-                sentSet.add(dedupeKey);
-            } catch (error) {
-                if (error?.name === 'SequelizeUniqueConstraintError') {
-                    sentSet.add(dedupeKey);
-                    logger.warn(
-                        `Envio duplicado detectado para notificação ${notification.id} e destinatário ${normalizedRecipient}. ` +
-                        'Registro já existente.'
-                    );
-                } else {
-                    throw error;
-                }
-            }
-        } else {
-            sentSet.add(dedupeKey);
-        }
-
-        return { skipped: false, result };
-    };
-
-    return { cycleKey, dispatch };
-};
-
-const getCaseInsensitiveOperator = () => (sequelize.getDialect() === 'postgres' ? Op.iLike : Op.like);
-
-const buildCaseInsensitiveMatch = (field, value, { exact = false } = {}) => {
-    const normalizedValue = typeof value === 'string' ? value.trim() : '';
-    if (!normalizedValue) {
-        return null;
-    }
-
-    const operator = getCaseInsensitiveOperator();
-    const pattern = exact ? normalizedValue : `%${normalizedValue}%`;
-
-    if (operator === Op.iLike) {
-        return sequelize.where(sequelize.col(field), { [Op.iLike]: pattern });
-    }
-
-    return sequelize.where(
-        sequelize.fn('lower', sequelize.col(field)),
-        { [Op.like]: pattern.toLowerCase() }
-    );
-};
-
-const userPreferenceInclude = {
-    model: UserNotificationPreference,
-    as: 'notificationPreference',
-    attributes: ['emailEnabled', 'scheduledEnabled'],
-    required: false
-};
-
-const isEmailOptInEnabled = (user) => user?.notificationPreference?.emailEnabled !== false;
-const isScheduledOptInEnabled = (user) => user?.notificationPreference?.scheduledEnabled !== false;
-const hasRequiredOptIn = (user, { requireScheduledOptIn = false } = {}) => (
-    isEmailOptInEnabled(user) && (!requireScheduledOptIn || isScheduledOptInEnabled(user))
-);
-
-const computeNextTriggerDate = (currentDate, frequency) => {
-    const base = currentDate ? new Date(currentDate) : new Date();
-    if (Number.isNaN(base.getTime())) {
-        return new Date(Date.now() + DEFAULT_APPOINTMENT_WINDOW_MINUTES * 60000);
-    }
-
-    switch (frequency) {
-        case 'daily':
-            base.setDate(base.getDate() + 1);
-            break;
-        case 'weekly':
-            base.setDate(base.getDate() + 7);
-            break;
-        case 'monthly':
-            base.setMonth(base.getMonth() + 1);
-            break;
-        default:
-            base.setMinutes(base.getMinutes() + DEFAULT_APPOINTMENT_WINDOW_MINUTES);
-    }
-
-    return base;
-};
-
-const buildUserWhere = (filters = {}, options = {}) => {
-    const where = {};
-    const order = [];
-    const andConditions = [];
-    const likeOperator = getCaseInsensitiveOperator();
-
-    if (filters.onlyActive !== false) {
-        where.active = true;
-    }
-
-    if (Array.isArray(filters.targetRoles) && filters.targetRoles.length) {
-        const roles = sortRolesByHierarchy(
-            filters.targetRoles
-                .map((role) => parseRole(role, null))
-                .filter(Boolean)
-        );
-
-        if (roles.length) {
-            where.role = { [Op.in]: roles };
-
-            const caseClauses = roles
-                .map((role, index) => `WHEN '${role}' THEN ${index}`)
-                .join(' ');
-            order.push([
-                sequelize.literal(`CASE "User"."role" ${caseClauses} ELSE ${roles.length} END`),
-                'ASC'
-            ]);
-            order.push(['name', 'ASC']);
-        }
-    }
-
-    if (typeof filters.minimumCreditBalance === 'number') {
-        where.creditBalance = { [Op.gte]: filters.minimumCreditBalance };
-    }
-
-    if (Array.isArray(filters.targetNames) && filters.targetNames.length) {
-        const nameConditions = filters.targetNames
-            .map((name) => buildCaseInsensitiveMatch('name', name))
-            .filter(Boolean);
-        if (nameConditions.length) {
-            andConditions.push({ [Op.or]: nameConditions });
-        }
-    }
-
-    if (Array.isArray(filters.targetEmails) && filters.targetEmails.length) {
-        const emailConditions = filters.targetEmails
-            .map((email) => buildCaseInsensitiveMatch('email', email, { exact: true }))
-            .filter(Boolean);
-        if (emailConditions.length) {
-            andConditions.push({ [Op.or]: emailConditions });
-        }
-    }
-
-    if (Array.isArray(filters.targetEmailFragments) && filters.targetEmailFragments.length) {
-        const fragmentConditions = filters.targetEmailFragments
-            .map((fragment) => buildCaseInsensitiveMatch('email', fragment))
-            .filter(Boolean);
-        if (fragmentConditions.length) {
-            andConditions.push({ [Op.or]: fragmentConditions });
-        }
-    }
-
-    if (filters.clientEmailDomain) {
-        const domain = String(filters.clientEmailDomain).replace(/^@/, '').toLowerCase();
-        if (domain) {
-            const pattern = `%@${domain}`;
-            if (likeOperator === Op.iLike) {
-                andConditions.push(
-                    sequelize.where(sequelize.col('email'), { [Op.iLike]: pattern })
-                );
-            } else {
-                andConditions.push(
-                    sequelize.where(
-                        sequelize.fn('lower', sequelize.col('email')),
-                        { [Op.like]: pattern.toLowerCase() }
-                    )
-                );
-            }
-        }
-    }
-
-    if (andConditions.length) {
-        where[Op.and] = where[Op.and] ? [...where[Op.and], ...andConditions] : andConditions;
-    }
-
-    return { where, order };
-};
-
-const getNotificationFilters = (notification) => notification.filters || {};
-
-const buildEmailPayload = (notification, user, appointment, extraContext = {}) => {
-    const context = {
-        user,
-        appointment,
-        extras: {
-            organizationName: ORGANIZATION_NAME,
-            fallbackName: user?.name,
-            professionalName: appointment?.professional?.name,
-            procedureName: appointment?.procedure?.name,
-            roomName: appointment?.room?.name,
-            userRoleLabel: buildRoleLabel(user?.role),
-            ...extraContext
-        }
-    };
-
-    const content = buildEmailContent(notification, context);
-    return {
-        subject: content.subject,
-        options: {
-            text: content.text,
-            html: content.html,
-            headers: content.previewText
-                ? { 'X-Entity-Preview': content.previewText }
-                : undefined
-        }
-    };
-};
-
-let messageHtmlWarningIssued = false;
-
-const ensureMessageHtmlColumnExists = async () => {
-    const queryInterface = sequelize.getQueryInterface();
-    const columns = await queryInterface.describeTable('Notifications');
-    const hasMessageHtml = Boolean(columns?.messageHtml);
-
-    if (!hasMessageHtml) {
-        if (!messageHtmlWarningIssued) {
-            logger.warn(
-                'Aviso: coluna "messageHtml" ausente na tabela "Notifications". ' +
-                'Processamento de notificações interrompido até que a migração seja aplicada.'
-            );
-            messageHtmlWarningIssued = true;
-        }
-        return false;
-    }
-
-    if (messageHtmlWarningIssued) {
-        messageHtmlWarningIssued = false;
-    }
-
-    return true;
-};
-
-/**
- * Processa todas as notificações ativas (não enviadas) que estão agendadas para disparo.
- */
-async function processNotifications() {
-    try {
-        const now = new Date();
-
-        const hasMessageHtmlColumn = await ensureMessageHtmlColumnExists();
-        if (!hasMessageHtmlColumn) {
-            return;
-        }
-
-        try {
-            const budgetResult = await processBudgetAlerts({ now });
-            if (budgetResult?.triggeredAlerts?.length) {
-                console.log(
-                    `Alertas de orçamento gerados: ${budgetResult.triggeredAlerts.length} (orçamentos avaliados: ${budgetResult.processedBudgets}).`
-                );
-            }
-        } catch (budgetError) {
-            console.error('Erro ao processar alertas de orçamento:', budgetError);
-        }
-
-        // Busca notificações ativas, não enviadas, com triggerDate nulo ou menor ou igual a agora.
-        const notifications = await Notification.findAll({
-            where: {
-                active: true,
-                [Op.or]: [
-                    { sent: false },
-                    { repeatFrequency: { [Op.ne]: 'none' } }
-                ],
-                [Op.or]: [
-                    { triggerDate: null },
-                    { triggerDate: { [Op.lte]: now } }
-                ]
-            }
-        });
-
-        for (const notif of notifications) {
-            try {
-                const tracker = await createDispatchTracker(notif, { now });
-                const runtimeContext = {
-                    now,
-                    tracker,
-                    cycleKey: tracker.cycleKey,
-                    currentTriggerDate: notif.triggerDate ? new Date(notif.triggerDate) : null
-                };
-
-                if (notif.type === 'birthday') {
-                    await processBirthdayNotification(notif, runtimeContext);
-                } else if (notif.type === 'appointment') {
-                    await processAppointmentNotification(notif, runtimeContext);
-                } else if (notif.type === 'budget-alert' || notif.type === 'budget') {
-                    await processBudgetAlertNotification(notif, runtimeContext);
-                } else {
-                    await processCustomNotification(notif, runtimeContext);
-                }
-
-                if (notif.repeatFrequency && notif.repeatFrequency !== 'none') {
-                    const nextTrigger = computeNextTriggerDate(notif.triggerDate || now, notif.repeatFrequency);
-                    await notif.update({ triggerDate: nextTrigger, sent: false });
-                } else {
-                    await notif.update({ sent: true });
-                }
-            } catch (notificationError) {
-                logger.error(`Erro ao processar notificação ${notif.id}:`, notificationError);
-            }
-        }
-    } catch (err) {
-        logger.error('Erro ao processar notificações:', err);
-    }
-}
-
-/**
- * Processa notificações do tipo 'birthday'
- * Envia e-mail somente para os usuários cujo aniversário (mês e dia) coincide com a data atual.
- */
-async function processBirthdayNotification(notif, runtimeContext = {}) {
-    const now = runtimeContext.now instanceof Date ? runtimeContext.now : new Date();
-    const tracker = runtimeContext.tracker || await createDispatchTracker(notif, { now });
-
-    const filters = getNotificationFilters(notif);
-    const { where, order } = buildUserWhere(filters);
-    const today = now.toISOString().slice(5, 10);
-
-    const dialect = sequelize.getDialect();
-    const birthdayExpression = dialect === 'postgres'
-        ? sequelize.fn('to_char', sequelize.col('dateOfBirth'), 'MM-DD')
-        : sequelize.fn('strftime', '%m-%d', sequelize.col('dateOfBirth'));
-
-    const andConditions = where[Op.and] ? [...where[Op.and]] : [];
-    andConditions.push(sequelize.where(birthdayExpression, today));
-    where[Op.and] = andConditions;
-
-    const queryOptions = {
-        where,
-        include: [userPreferenceInclude]
-    };
-
-    if (order?.length) {
-        queryOptions.order = order;
-    }
-
-    const users = await User.findAll(queryOptions);
-
-    for (const user of users) {
-        if (!user.email || !hasRequiredOptIn(user)) continue;
-
-        const context = {
-            contextType: 'birthday',
-            userId: user.id ?? null,
-            cycleDate: today
-        };
-
-        await tracker.dispatch(user.email, context, async () => {
-            const payload = buildEmailPayload(notif, user, null);
-            await sendEmail(user.email, payload.subject, payload.options);
-        });
-    }
-}
-
-/**
- * Processa notificações do tipo 'appointment'
- * Exemplo: envia lembrete para agendamentos que começam em até 1 hora.
- */
-async function processAppointmentNotification(notif, runtimeContext = {}) {
-    const now = runtimeContext.now instanceof Date ? runtimeContext.now : new Date();
-    const tracker = runtimeContext.tracker || await createDispatchTracker(notif, { now });
-
-    const filters = getNotificationFilters(notif);
-    const minutesWindow = Number.parseInt(filters.timeWindowMinutes, 10);
-    const windowMinutes = Number.isInteger(minutesWindow) && minutesWindow > 0
-        ? minutesWindow
-        : DEFAULT_APPOINTMENT_WINDOW_MINUTES;
-    const defaultEnd = new Date(now.getTime() + windowMinutes * 60000);
-
-    let startWindow = filters.dateRangeStart ? new Date(filters.dateRangeStart) : now;
-    if (Number.isNaN(startWindow.getTime()) || startWindow < now) {
-        startWindow = now;
-    }
-
-    let endWindow = filters.dateRangeEnd ? new Date(filters.dateRangeEnd) : defaultEnd;
-    if (Number.isNaN(endWindow.getTime())) {
-        endWindow = defaultEnd;
-    } else if (!filters.dateRangeEnd) {
-        endWindow = defaultEnd;
-    } else {
-        endWindow.setHours(23, 59, 59, 999);
-    }
-
-    const where = {
-        start: { [Op.between]: [startWindow, endWindow] },
-        status: filters.appointmentStatus?.length
-            ? { [Op.in]: filters.appointmentStatus }
-            : 'scheduled'
-    };
-
-    if (filters.procedureId) {
-        where.procedureId = filters.procedureId;
-    }
-
-    if (filters.roomId) {
-        where.roomId = filters.roomId;
-    }
-
-    if (filters.clientEmailDomain) {
-        const domain = String(filters.clientEmailDomain).replace(/^@/, '').toLowerCase();
-        where[Op.and] = where[Op.and] || [];
-        where[Op.and].push(
-            sequelize.where(
-                sequelize.fn('lower', sequelize.col('Appointment.clientEmail')),
-                { [Op.like]: `%@${domain}` }
-            )
-        );
-    }
-
-    const appointments = await Appointment.findAll({
-        where,
-        include: [
-            {
-                model: User,
-                as: 'professional',
-                include: [userPreferenceInclude]
-            },
-            { model: Procedure, as: 'procedure' },
-            { model: Room, as: 'room' }
-        ]
-    });
-
-    for (const appointment of appointments) {
-        const professional = appointment.professional;
-
-        if (filters.includeClient !== false && appointment.clientEmail) {
-            const pseudoUser = {
-                name: appointment.clientEmail.split('@')[0],
-                email: appointment.clientEmail,
-                role: USER_ROLES.CLIENT
-            };
-
-            const context = {
-                contextType: 'appointment',
-                recipientRole: 'client',
-                appointmentId: appointment.id ?? null,
-                appointmentStart: safeDateToISOString(appointment.start),
-                appointmentStatus: appointment.status || null
-            };
-
-            await tracker.dispatch(appointment.clientEmail, context, async () => {
-                const payload = buildEmailPayload(notif, pseudoUser, appointment, {
-                    fallbackName: pseudoUser.name
-                });
-                await sendEmail(appointment.clientEmail, payload.subject, payload.options);
-            });
-        }
-
-        if (filters.includeProfessional !== false && professional?.email) {
-            if (filters.onlyActive !== false && professional.active === false) {
-                continue;
-            }
-            if (!hasRequiredOptIn(professional, { requireScheduledOptIn: true })) {
-                continue;
-            }
-
-            const context = {
-                contextType: 'appointment',
-                recipientRole: 'professional',
-                appointmentId: appointment.id ?? null,
-                appointmentStart: safeDateToISOString(appointment.start),
-                appointmentStatus: appointment.status || null,
-                userId: professional.id ?? null
-            };
-
-            await tracker.dispatch(professional.email, context, async () => {
-                const payload = buildEmailPayload(notif, professional, appointment);
-                await sendEmail(professional.email, payload.subject, payload.options);
-            });
-        }
-    }
-}
-
-async function processBudgetAlertNotification(notif, runtimeContext = {}) {
-    const now = runtimeContext.now instanceof Date ? runtimeContext.now : new Date();
-    const tracker = runtimeContext.tracker || await createDispatchTracker(notif, { now });
-    const filters = getNotificationFilters(notif);
-
-    let alerts = [];
-    try {
-        alerts = await budgetAlertService.collectBudgetAlerts({ now, filters });
-        logger.debug(
-            `Notificação ${notif.id}: ${alerts.length} alerta(s) de orçamento candidato(s) para o ciclo ${runtimeContext.cycleKey}.`
-        );
-    } catch (error) {
-        logger.error(`Erro ao coletar alertas de orçamento para notificação ${notif.id}:`, error);
-        return;
-    }
-
-    if (!Array.isArray(alerts) || !alerts.length) {
-        logger.debug(`Notificação ${notif.id}: nenhum alerta de orçamento elegível neste ciclo.`);
-        return;
-    }
-
-    for (const alert of alerts) {
-        const user = alert?.user;
-        if (!user?.email) {
-            logger.debug(`Notificação ${notif.id}: alerta de orçamento ignorado por destinatário inválido.`);
-            continue;
-        }
-
-        if (user.active === false) {
-            logger.debug(`Notificação ${notif.id}: usuário ${user.id} inativo, alerta de orçamento descartado.`);
-            continue;
-        }
-
-        if (!hasRequiredOptIn(user, { requireScheduledOptIn: true })) {
-            logger.debug(`Notificação ${notif.id}: preferências desabilitam envio de alerta para usuário ${user.id}.`);
-            continue;
-        }
-
-        const context = {
-            contextType: 'budget-alert',
-            recipientRole: user.role || null,
-            userId: user.id ?? null,
-            budgetId: alert?.summary?.budgetId ?? null,
-            categoryId: alert?.summary?.categoryId ?? null,
-            month: alert?.summary?.month ?? null,
-            status: alert?.summary?.status ?? null,
-            ...(alert?.context || {})
-        };
-
-        const extras = {
-            budgetCategoryName: alert?.summary?.categoryName,
-            budgetMonthLabel: alert?.summary?.monthLabel,
-            budgetLimit: alert?.summary?.monthlyLimit,
-            budgetConsumption: alert?.summary?.consumption,
-            budgetRemaining: alert?.summary?.remaining,
-            budgetPercentage: alert?.summary?.percentage,
-            budgetStatus: alert?.summary?.status,
-            budgetStatusLabel: alert?.summary?.statusLabel,
-            budgetStatusMeta: alert?.summary?.statusMeta,
-            ...(alert?.extras || {})
-        };
-
-        try {
-            const result = await tracker.dispatch(user.email, context, async () => {
-                const payload = buildEmailPayload(notif, user, null, extras);
-                await sendEmail(user.email, payload.subject, payload.options);
-                return { userId: user.id, budgetId: context.budgetId };
-            });
-
-            if (result?.skipped) {
-                logger.debug(
-                    `Notificação ${notif.id}: alerta de orçamento ignorado para usuário ${user.id} (motivo: ${result.reason}).`
-                );
-            } else {
-                logger.debug(
-                    `Notificação ${notif.id}: alerta de orçamento enviado para usuário ${user.id} no ciclo ${runtimeContext.cycleKey}.`
-                );
-            }
-        } catch (dispatchError) {
-            logger.error(
-                `Notificação ${notif.id}: falha ao enviar alerta de orçamento para usuário ${user.id}:`,
-                dispatchError
-            );
-        }
-    }
-}
-
-/**
- * Processa notificações customizadas.
- * Se sendToAll for verdadeiro, envia para todos os usuários ativos;
- * caso contrário, envia para o usuário específico definido em notif.userId.
- */
-async function processCustomNotification(notif, runtimeContext = {}) {
-    const now = runtimeContext.now instanceof Date ? runtimeContext.now : new Date();
-    const tracker = runtimeContext.tracker || await createDispatchTracker(notif, { now });
-
-    const filters = getNotificationFilters(notif);
-    const preferenceOptions = {
-        requireScheduledOptIn: Boolean(filters.requireScheduledOptIn)
-    };
-    const recipients = new Map();
-
-    const enqueueUser = (user) => {
-        if (!user) {
-            return;
-        }
-
-        const normalizedEmail = normalizeRecipient(user.email);
-        if (!normalizedEmail) {
-            return;
-        }
-
-        if (!hasRequiredOptIn(user, preferenceOptions)) {
-            return;
-        }
-
-        if (recipients.has(normalizedEmail)) {
-            return;
-        }
-
-        recipients.set(normalizedEmail, user);
-    };
-
-    const hasAdvancedFilters = Object.keys(filters).some((key) => !['onlyActive', 'includeProfessional', 'includeClient'].includes(key));
-
-    if (notif.sendToAll || hasAdvancedFilters) {
-        const { where, order } = buildUserWhere(filters, preferenceOptions);
-        const queryOptions = {
-            where,
-            include: [userPreferenceInclude]
-        };
-        if (order?.length) {
-            queryOptions.order = order;
-        }
-        const users = await User.findAll(queryOptions);
-        users.forEach(enqueueUser);
-    }
-
-    if (notif.userId) {
-        const specificUser = await User.findByPk(notif.userId, {
-            include: [userPreferenceInclude]
-        });
-        if (specificUser) {
-            if (filters.onlyActive !== false && specificUser.active === false) {
-                // skip inactive users when filtro exige ativos
-                if (!notif.sendToAll && !hasAdvancedFilters) {
-                    return;
-                }
-            } else {
-                enqueueUser(specificUser);
-            }
-        }
-    }
-
-    for (const [, user] of recipients) {
-        if (filters.onlyActive !== false && user.active === false) {
-            continue;
-        }
-        if (!hasRequiredOptIn(user, preferenceOptions)) {
-            continue;
-        }
-        const context = {
-            contextType: 'custom',
-            recipientRole: user.role || null,
-            userId: user.id ?? null,
-            sendToAll: Boolean(notif.sendToAll)
-        };
-
-        await tracker.dispatch(user.email, context, async () => {
-            const payload = buildEmailPayload(notif, user, null);
-            await sendEmail(user.email, payload.subject, payload.options);
-        });
-    }
-}
-
-module.exports = {
-    processNotifications,
-    buildUserWhere,
-    _internal: {
-        buildUserWhere,
-        processAppointmentNotification,
-        processBirthdayNotification,
-        processBudgetAlertNotification,
-        processCustomNotification,
-        hasRequiredOptIn
-    }
-
-};+// src/services/notificationService.js
+const {
+    Notification,
+    NotificationDispatchLog,
+    User,
+    Appointment,
+    Procedure,
+    Room,
+    UserNotificationPreference,
+    sequelize
+} = require('../../database/models');
+const crypto = require('node:crypto');
+const { sendEmail } = require('../utils/email');
+const { buildEmailContent, buildRoleLabel } = require('../utils/placeholderUtils');
+const { parseRole, sortRolesByHierarchy, USER_ROLES } = require('../constants/roles');
+const { Op } = require('sequelize');
+const { processBudgetAlerts } = require('./budgetAlertService');
+const ORGANIZATION_NAME = process.env.APP_NAME || 'Sistema de Gestão';
+const DEFAULT_APPOINTMENT_WINDOW_MINUTES = 60;
+
+const normalizeRecipient = (value) => {
+    if (typeof value !== 'string') {
+        return null;
+    }
+    const normalized = value.trim().toLowerCase();
+    return normalized || null;
+};
+
+const safeDateToISOString = (value) => {
+    if (!value) {
+        return null;
+    }
+    const date = value instanceof Date ? value : new Date(value);
+    return Number.isNaN(date.getTime()) ? null : date.toISOString();
+};
+
+const safeTimestamp = (value) => {
+    if (!value) {
+        return null;
+    }
+    const date = value instanceof Date ? value : new Date(value);
+    const timestamp = date.getTime();
+    return Number.isNaN(timestamp) ? null : timestamp;
+};
+
+const stableStringify = (value) => {
+    if (value === null || value === undefined) {
+        return 'null';
+    }
+
+    if (typeof value === 'string') {
+        return JSON.stringify(value);
+    }
+
+    if (typeof value === 'number' || typeof value === 'boolean') {
+        return JSON.stringify(value);
+    }
+
+    if (typeof value === 'bigint') {
+        return value.toString();
+    }
+
+    if (Array.isArray(value)) {
+        return `[${value.map((entry) => stableStringify(entry)).join(',')}]`;
+    }
+
+    if (typeof value === 'object') {
+        const keys = Object.keys(value).sort();
+        const serialized = keys
+            .map((key) => `${JSON.stringify(key)}:${stableStringify(value[key])}`)
+            .join(',');
+        return `{${serialized}}`;
+    }
+
+    return JSON.stringify(String(value));
+};
+
+const buildFingerprint = (value) => {
+    try {
+        return crypto.createHash('sha1').update(stableStringify(value ?? null)).digest('hex');
+    } catch (error) {
+        return crypto.createHash('sha1').update(String(value)).digest('hex');
+    }
+};
+
+const buildCycleKey = (notification, now = new Date()) => {
+    if (!notification) {
+        return `unknown:${Date.now()}`;
+    }
+
+    const baseId = notification.id || 'unknown';
+    const repeatFrequency = (notification.repeatFrequency || 'none').toLowerCase();
+    const triggerTimestamp = safeTimestamp(notification.triggerDate);
+
+    if (repeatFrequency === 'none') {
+        if (triggerTimestamp) {
+            return `single:${baseId}:${triggerTimestamp}`;
+        }
+        const reference = safeTimestamp(notification.updatedAt)
+            ?? safeTimestamp(notification.createdAt)
+            ?? safeTimestamp(now)
+            ?? Date.now();
+        return `single:${baseId}:immediate:${reference}`;
+    }
+
+    if (triggerTimestamp) {
+        return `repeat:${baseId}:${repeatFrequency}:${triggerTimestamp}`;
+    }
+
+    const nowTimestamp = safeTimestamp(now) ?? Date.now();
+    const bucket = Math.floor(nowTimestamp / 60000);
+    return `repeat:${baseId}:${repeatFrequency}:bucket-${bucket}`;
+};
+
+const createDispatchTracker = async (notification, { now = new Date() } = {}) => {
+    if (!notification || !notification.id) {
+        return {
+            cycleKey: buildCycleKey(notification, now),
+            async dispatch(recipient, context, sendFn) {
+                if (typeof sendFn !== 'function') {
+                    return { skipped: true, reason: 'missing-handler' };
+                }
+                await sendFn({ normalizedRecipient: normalizeRecipient(recipient), contextPayload: context || {} });
+                return { skipped: false };
+            }
+        };
+    }
+
+    const cycleKey = buildCycleKey(notification, now);
+    const baseContext = {
+        cycleKey,
+        notificationId: notification.id,
+        notificationType: notification.type || 'custom',
+        repeatFrequency: notification.repeatFrequency || 'none',
+        triggerDate: safeDateToISOString(notification.triggerDate),
+        updatedAt: safeDateToISOString(notification.updatedAt),
+        filtersFingerprint: buildFingerprint(notification.filters || {}),
+        segmentFiltersFingerprint: buildFingerprint(notification.segmentFilters || {})
+    };
+
+    const hasDispatchLogModel = Boolean(
+        NotificationDispatchLog
+        && typeof NotificationDispatchLog.findAll === 'function'
+        && typeof NotificationDispatchLog.create === 'function'
+    );
+
+    let existingLogs = [];
+    if (hasDispatchLogModel) {
+        try {
+            existingLogs = await NotificationDispatchLog.findAll({
+                where: {
+                    notificationId: notification.id,
+                    cycleKey
+                },
+                attributes: ['recipient', 'contextHash'],
+                raw: true
+            });
+        } catch (error) {
+            logger.error('Erro ao carregar histórico de envios da notificação:', error);
+            existingLogs = [];
+        }
+    }
+
+    const sentSet = new Set(existingLogs.map((entry) => `${entry.recipient}|${entry.contextHash}`));
+
+    const dispatch = async (recipient, context, sendFn) => {
+        const normalizedRecipient = normalizeRecipient(recipient);
+        if (!normalizedRecipient) {
+            return { skipped: true, reason: 'invalid-recipient' };
+        }
+
+        if (typeof sendFn !== 'function') {
+            return { skipped: true, reason: 'missing-handler' };
+        }
+
+        const contextPayload = {
+            ...baseContext,
+            ...(context || {})
+        };
+
+        const contextHash = crypto.createHash('sha256')
+            .update(stableStringify(contextPayload))
+            .digest('hex');
+        const dedupeKey = `${normalizedRecipient}|${contextHash}`;
+
+        if (sentSet.has(dedupeKey)) {
+            return { skipped: true, reason: 'duplicate' };
+        }
+
+        const result = await sendFn({ normalizedRecipient, contextPayload });
+
+        if (hasDispatchLogModel) {
+            try {
+                await NotificationDispatchLog.create({
+                    notificationId: notification.id,
+                    recipient: normalizedRecipient,
+                    cycleKey,
+                    contextHash,
+                    context: contextPayload,
+                    sentAt: new Date()
+                });
+                sentSet.add(dedupeKey);
+            } catch (error) {
+                if (error?.name === 'SequelizeUniqueConstraintError') {
+                    sentSet.add(dedupeKey);
+                    logger.warn(
+                        `Envio duplicado detectado para notificação ${notification.id} e destinatário ${normalizedRecipient}. ` +
+                        'Registro já existente.'
+                    );
+                } else {
+                    throw error;
+                }
+            }
+        } else {
+            sentSet.add(dedupeKey);
+        }
+
+        return { skipped: false, result };
+    };
+
+    return { cycleKey, dispatch };
+};
+
+const getCaseInsensitiveOperator = () => (sequelize.getDialect() === 'postgres' ? Op.iLike : Op.like);
+
+const buildCaseInsensitiveMatch = (field, value, { exact = false } = {}) => {
+    const normalizedValue = typeof value === 'string' ? value.trim() : '';
+    if (!normalizedValue) {
+        return null;
+    }
+
+    const operator = getCaseInsensitiveOperator();
+    const pattern = exact ? normalizedValue : `%${normalizedValue}%`;
+
+    if (operator === Op.iLike) {
+        return sequelize.where(sequelize.col(field), { [Op.iLike]: pattern });
+    }
+
+    return sequelize.where(
+        sequelize.fn('lower', sequelize.col(field)),
+        { [Op.like]: pattern.toLowerCase() }
+    );
+};
+
+const userPreferenceInclude = {
+    model: UserNotificationPreference,
+    as: 'notificationPreference',
+    attributes: ['emailEnabled', 'scheduledEnabled'],
+    required: false
+};
+
+const isEmailOptInEnabled = (user) => user?.notificationPreference?.emailEnabled !== false;
+const isScheduledOptInEnabled = (user) => user?.notificationPreference?.scheduledEnabled !== false;
+const hasRequiredOptIn = (user, { requireScheduledOptIn = false } = {}) => (
+    isEmailOptInEnabled(user) && (!requireScheduledOptIn || isScheduledOptInEnabled(user))
+);
+
+const computeNextTriggerDate = (currentDate, frequency) => {
+    const base = currentDate ? new Date(currentDate) : new Date();
+    if (Number.isNaN(base.getTime())) {
+        return new Date(Date.now() + DEFAULT_APPOINTMENT_WINDOW_MINUTES * 60000);
+    }
+
+    switch (frequency) {
+        case 'daily':
+            base.setDate(base.getDate() + 1);
+            break;
+        case 'weekly':
+            base.setDate(base.getDate() + 7);
+            break;
+        case 'monthly':
+            base.setMonth(base.getMonth() + 1);
+            break;
+        default:
+            base.setMinutes(base.getMinutes() + DEFAULT_APPOINTMENT_WINDOW_MINUTES);
+    }
+
+    return base;
+};
+
+const buildUserWhere = (filters = {}, options = {}) => {
+    const where = {};
+    const order = [];
+    const andConditions = [];
+    const likeOperator = getCaseInsensitiveOperator();
+
+    if (filters.onlyActive !== false) {
+        where.active = true;
+    }
+
+    if (Array.isArray(filters.targetRoles) && filters.targetRoles.length) {
+        const roles = sortRolesByHierarchy(
+            filters.targetRoles
+                .map((role) => parseRole(role, null))
+                .filter(Boolean)
+        );
+
+        if (roles.length) {
+            where.role = { [Op.in]: roles };
+
+            const caseClauses = roles
+                .map((role, index) => `WHEN '${role}' THEN ${index}`)
+                .join(' ');
+            order.push([
+                sequelize.literal(`CASE "User"."role" ${caseClauses} ELSE ${roles.length} END`),
+                'ASC'
+            ]);
+            order.push(['name', 'ASC']);
+        }
+    }
+
+    if (typeof filters.minimumCreditBalance === 'number') {
+        where.creditBalance = { [Op.gte]: filters.minimumCreditBalance };
+    }
+
+    if (Array.isArray(filters.targetNames) && filters.targetNames.length) {
+        const nameConditions = filters.targetNames
+            .map((name) => buildCaseInsensitiveMatch('name', name))
+            .filter(Boolean);
+        if (nameConditions.length) {
+            andConditions.push({ [Op.or]: nameConditions });
+        }
+    }
+
+    if (Array.isArray(filters.targetEmails) && filters.targetEmails.length) {
+        const emailConditions = filters.targetEmails
+            .map((email) => buildCaseInsensitiveMatch('email', email, { exact: true }))
+            .filter(Boolean);
+        if (emailConditions.length) {
+            andConditions.push({ [Op.or]: emailConditions });
+        }
+    }
+
+    if (Array.isArray(filters.targetEmailFragments) && filters.targetEmailFragments.length) {
+        const fragmentConditions = filters.targetEmailFragments
+            .map((fragment) => buildCaseInsensitiveMatch('email', fragment))
+            .filter(Boolean);
+        if (fragmentConditions.length) {
+            andConditions.push({ [Op.or]: fragmentConditions });
+        }
+    }
+
+    if (filters.clientEmailDomain) {
+        const domain = String(filters.clientEmailDomain).replace(/^@/, '').toLowerCase();
+        if (domain) {
+            const pattern = `%@${domain}`;
+            if (likeOperator === Op.iLike) {
+                andConditions.push(
+                    sequelize.where(sequelize.col('email'), { [Op.iLike]: pattern })
+                );
+            } else {
+                andConditions.push(
+                    sequelize.where(
+                        sequelize.fn('lower', sequelize.col('email')),
+                        { [Op.like]: pattern.toLowerCase() }
+                    )
+                );
+            }
+        }
+    }
+
+    if (andConditions.length) {
+        where[Op.and] = where[Op.and] ? [...where[Op.and], ...andConditions] : andConditions;
+    }
+
+    return { where, order };
+};
+
+const getNotificationFilters = (notification) => notification.filters || {};
+
+const buildEmailPayload = (notification, user, appointment, extraContext = {}) => {
+    const context = {
+        user,
+        appointment,
+        extras: {
+            organizationName: ORGANIZATION_NAME,
+            fallbackName: user?.name,
+            professionalName: appointment?.professional?.name,
+            procedureName: appointment?.procedure?.name,
+            roomName: appointment?.room?.name,
+            userRoleLabel: buildRoleLabel(user?.role),
+            ...extraContext
+        }
+    };
+
+    const content = buildEmailContent(notification, context);
+    return {
+        subject: content.subject,
+        options: {
+            text: content.text,
+            html: content.html,
+            headers: content.previewText
+                ? { 'X-Entity-Preview': content.previewText }
+                : undefined
+        }
+    };
+};
+
+let messageHtmlWarningIssued = false;
+
+const ensureMessageHtmlColumnExists = async () => {
+    const queryInterface = sequelize.getQueryInterface();
+    const columns = await queryInterface.describeTable('Notifications');
+    const hasMessageHtml = Boolean(columns?.messageHtml);
+
+    if (!hasMessageHtml) {
+        if (!messageHtmlWarningIssued) {
+            logger.warn(
+                'Aviso: coluna "messageHtml" ausente na tabela "Notifications". ' +
+                'Processamento de notificações interrompido até que a migração seja aplicada.'
+            );
+            messageHtmlWarningIssued = true;
+        }
+        return false;
+    }
+
+    if (messageHtmlWarningIssued) {
+        messageHtmlWarningIssued = false;
+    }
+
+    return true;
+};
+
+/**
+ * Processa todas as notificações ativas (não enviadas) que estão agendadas para disparo.
+ */
+async function processNotifications() {
+    try {
+        const now = new Date();
+
+        const hasMessageHtmlColumn = await ensureMessageHtmlColumnExists();
+        if (!hasMessageHtmlColumn) {
+            return;
+        }
+
+        try {
+            const budgetResult = await processBudgetAlerts({ now });
+            if (budgetResult?.triggeredAlerts?.length) {
+                console.log(
+                    `Alertas de orçamento gerados: ${budgetResult.triggeredAlerts.length} (orçamentos avaliados: ${budgetResult.processedBudgets}).`
+                );
+            }
+        } catch (budgetError) {
+            console.error('Erro ao processar alertas de orçamento:', budgetError);
+        }
+
+        // Busca notificações ativas, não enviadas, com triggerDate nulo ou menor ou igual a agora.
+        const notifications = await Notification.findAll({
+            where: {
+                active: true,
+                [Op.or]: [
+                    { sent: false },
+                    { repeatFrequency: { [Op.ne]: 'none' } }
+                ],
+                [Op.or]: [
+                    { triggerDate: null },
+                    { triggerDate: { [Op.lte]: now } }
+                ]
+            }
+        });
+
+        for (const notif of notifications) {
+            try {
+                const tracker = await createDispatchTracker(notif, { now });
+                const runtimeContext = {
+                    now,
+                    tracker,
+                    cycleKey: tracker.cycleKey,
+                    currentTriggerDate: notif.triggerDate ? new Date(notif.triggerDate) : null
+                };
+
+                if (notif.type === 'birthday') {
+                    await processBirthdayNotification(notif, runtimeContext);
+                } else if (notif.type === 'appointment') {
+                    await processAppointmentNotification(notif, runtimeContext);
+                } else if (notif.type === 'budget-alert' || notif.type === 'budget') {
+                    await processBudgetAlertNotification(notif, runtimeContext);
+                } else {
+                    await processCustomNotification(notif, runtimeContext);
+                }
+
+                if (notif.repeatFrequency && notif.repeatFrequency !== 'none') {
+                    const nextTrigger = computeNextTriggerDate(notif.triggerDate || now, notif.repeatFrequency);
+                    await notif.update({ triggerDate: nextTrigger, sent: false });
+                } else {
+                    await notif.update({ sent: true });
+                }
+            } catch (notificationError) {
+                logger.error(`Erro ao processar notificação ${notif.id}:`, notificationError);
+            }
+        }
+    } catch (err) {
+        logger.error('Erro ao processar notificações:', err);
+    }
+}
+
+/**
+ * Processa notificações do tipo 'birthday'
+ * Envia e-mail somente para os usuários cujo aniversário (mês e dia) coincide com a data atual.
+ */
+async function processBirthdayNotification(notif, runtimeContext = {}) {
+    const now = runtimeContext.now instanceof Date ? runtimeContext.now : new Date();
+    const tracker = runtimeContext.tracker || await createDispatchTracker(notif, { now });
+
+    const filters = getNotificationFilters(notif);
+    const { where, order } = buildUserWhere(filters);
+    const today = now.toISOString().slice(5, 10);
+
+    const dialect = sequelize.getDialect();
+    const birthdayExpression = dialect === 'postgres'
+        ? sequelize.fn('to_char', sequelize.col('dateOfBirth'), 'MM-DD')
+        : sequelize.fn('strftime', '%m-%d', sequelize.col('dateOfBirth'));
+
+    const andConditions = where[Op.and] ? [...where[Op.and]] : [];
+    andConditions.push(sequelize.where(birthdayExpression, today));
+    where[Op.and] = andConditions;
+
+    const queryOptions = {
+        where,
+        include: [userPreferenceInclude]
+    };
+
+    if (order?.length) {
+        queryOptions.order = order;
+    }
+
+    const users = await User.findAll(queryOptions);
+
+    for (const user of users) {
+        if (!user.email || !hasRequiredOptIn(user)) continue;
+
+        const context = {
+            contextType: 'birthday',
+            userId: user.id ?? null,
+            cycleDate: today
+        };
+
+        await tracker.dispatch(user.email, context, async () => {
+            const payload = buildEmailPayload(notif, user, null);
+            await sendEmail(user.email, payload.subject, payload.options);
+        });
+    }
+}
+
+/**
+ * Processa notificações do tipo 'appointment'
+ * Exemplo: envia lembrete para agendamentos que começam em até 1 hora.
+ */
+async function processAppointmentNotification(notif, runtimeContext = {}) {
+    const now = runtimeContext.now instanceof Date ? runtimeContext.now : new Date();
+    const tracker = runtimeContext.tracker || await createDispatchTracker(notif, { now });
+
+    const filters = getNotificationFilters(notif);
+    const minutesWindow = Number.parseInt(filters.timeWindowMinutes, 10);
+    const windowMinutes = Number.isInteger(minutesWindow) && minutesWindow > 0
+        ? minutesWindow
+        : DEFAULT_APPOINTMENT_WINDOW_MINUTES;
+    const defaultEnd = new Date(now.getTime() + windowMinutes * 60000);
+
+    let startWindow = filters.dateRangeStart ? new Date(filters.dateRangeStart) : now;
+    if (Number.isNaN(startWindow.getTime()) || startWindow < now) {
+        startWindow = now;
+    }
+
+    let endWindow = filters.dateRangeEnd ? new Date(filters.dateRangeEnd) : defaultEnd;
+    if (Number.isNaN(endWindow.getTime())) {
+        endWindow = defaultEnd;
+    } else if (!filters.dateRangeEnd) {
+        endWindow = defaultEnd;
+    } else {
+        endWindow.setHours(23, 59, 59, 999);
+    }
+
+    const where = {
+        start: { [Op.between]: [startWindow, endWindow] },
+        status: filters.appointmentStatus?.length
+            ? { [Op.in]: filters.appointmentStatus }
+            : 'scheduled'
+    };
+
+    if (filters.procedureId) {
+        where.procedureId = filters.procedureId;
+    }
+
+    if (filters.roomId) {
+        where.roomId = filters.roomId;
+    }
+
+    if (filters.clientEmailDomain) {
+        const domain = String(filters.clientEmailDomain).replace(/^@/, '').toLowerCase();
+        where[Op.and] = where[Op.and] || [];
+        where[Op.and].push(
+            sequelize.where(
+                sequelize.fn('lower', sequelize.col('Appointment.clientEmail')),
+                { [Op.like]: `%@${domain}` }
+            )
+        );
+    }
+
+    const appointments = await Appointment.findAll({
+        where,
+        include: [
+            {
+                model: User,
+                as: 'professional',
+                include: [userPreferenceInclude]
+            },
+            { model: Procedure, as: 'procedure' },
+            { model: Room, as: 'room' }
+        ]
+    });
+
+    for (const appointment of appointments) {
+        const professional = appointment.professional;
+
+        if (filters.includeClient !== false && appointment.clientEmail) {
+            const pseudoUser = {
+                name: appointment.clientEmail.split('@')[0],
+                email: appointment.clientEmail,
+                role: USER_ROLES.CLIENT
+            };
+
+            const context = {
+                contextType: 'appointment',
+                recipientRole: 'client',
+                appointmentId: appointment.id ?? null,
+                appointmentStart: safeDateToISOString(appointment.start),
+                appointmentStatus: appointment.status || null
+            };
+
+            await tracker.dispatch(appointment.clientEmail, context, async () => {
+                const payload = buildEmailPayload(notif, pseudoUser, appointment, {
+                    fallbackName: pseudoUser.name
+                });
+                await sendEmail(appointment.clientEmail, payload.subject, payload.options);
+            });
+        }
+
+        if (filters.includeProfessional !== false && professional?.email) {
+            if (filters.onlyActive !== false && professional.active === false) {
+                continue;
+            }
+            if (!hasRequiredOptIn(professional, { requireScheduledOptIn: true })) {
+                continue;
+            }
+
+            const context = {
+                contextType: 'appointment',
+                recipientRole: 'professional',
+                appointmentId: appointment.id ?? null,
+                appointmentStart: safeDateToISOString(appointment.start),
+                appointmentStatus: appointment.status || null,
+                userId: professional.id ?? null
+            };
+
+            await tracker.dispatch(professional.email, context, async () => {
+                const payload = buildEmailPayload(notif, professional, appointment);
+                await sendEmail(professional.email, payload.subject, payload.options);
+            });
+        }
+    }
+}
+
+async function processBudgetAlertNotification(notif, runtimeContext = {}) {
+    const now = runtimeContext.now instanceof Date ? runtimeContext.now : new Date();
+    const tracker = runtimeContext.tracker || await createDispatchTracker(notif, { now });
+    const filters = getNotificationFilters(notif);
+
+    let alerts = [];
+    try {
+        alerts = await budgetAlertService.collectBudgetAlerts({ now, filters });
+        logger.debug(
+            `Notificação ${notif.id}: ${alerts.length} alerta(s) de orçamento candidato(s) para o ciclo ${runtimeContext.cycleKey}.`
+        );
+    } catch (error) {
+        logger.error(`Erro ao coletar alertas de orçamento para notificação ${notif.id}:`, error);
+        return;
+    }
+
+    if (!Array.isArray(alerts) || !alerts.length) {
+        logger.debug(`Notificação ${notif.id}: nenhum alerta de orçamento elegível neste ciclo.`);
+        return;
+    }
+
+    for (const alert of alerts) {
+        const user = alert?.user;
+        if (!user?.email) {
+            logger.debug(`Notificação ${notif.id}: alerta de orçamento ignorado por destinatário inválido.`);
+            continue;
+        }
+
+        if (user.active === false) {
+            logger.debug(`Notificação ${notif.id}: usuário ${user.id} inativo, alerta de orçamento descartado.`);
+            continue;
+        }
+
+        if (!hasRequiredOptIn(user, { requireScheduledOptIn: true })) {
+            logger.debug(`Notificação ${notif.id}: preferências desabilitam envio de alerta para usuário ${user.id}.`);
+            continue;
+        }
+
+        const context = {
+            contextType: 'budget-alert',
+            recipientRole: user.role || null,
+            userId: user.id ?? null,
+            budgetId: alert?.summary?.budgetId ?? null,
+            categoryId: alert?.summary?.categoryId ?? null,
+            month: alert?.summary?.month ?? null,
+            status: alert?.summary?.status ?? null,
+            ...(alert?.context || {})
+        };
+
+        const extras = {
+            budgetCategoryName: alert?.summary?.categoryName,
+            budgetMonthLabel: alert?.summary?.monthLabel,
+            budgetLimit: alert?.summary?.monthlyLimit,
+            budgetConsumption: alert?.summary?.consumption,
+            budgetRemaining: alert?.summary?.remaining,
+            budgetPercentage: alert?.summary?.percentage,
+            budgetStatus: alert?.summary?.status,
+            budgetStatusLabel: alert?.summary?.statusLabel,
+            budgetStatusMeta: alert?.summary?.statusMeta,
+            ...(alert?.extras || {})
+        };
+
+        try {
+            const result = await tracker.dispatch(user.email, context, async () => {
+                const payload = buildEmailPayload(notif, user, null, extras);
+                await sendEmail(user.email, payload.subject, payload.options);
+                return { userId: user.id, budgetId: context.budgetId };
+            });
+
+            if (result?.skipped) {
+                logger.debug(
+                    `Notificação ${notif.id}: alerta de orçamento ignorado para usuário ${user.id} (motivo: ${result.reason}).`
+                );
+            } else {
+                logger.debug(
+                    `Notificação ${notif.id}: alerta de orçamento enviado para usuário ${user.id} no ciclo ${runtimeContext.cycleKey}.`
+                );
+            }
+        } catch (dispatchError) {
+            logger.error(
+                `Notificação ${notif.id}: falha ao enviar alerta de orçamento para usuário ${user.id}:`,
+                dispatchError
+            );
+        }
+    }
+}
+
+/**
+ * Processa notificações customizadas.
+ * Se sendToAll for verdadeiro, envia para todos os usuários ativos;
+ * caso contrário, envia para o usuário específico definido em notif.userId.
+ */
+async function processCustomNotification(notif, runtimeContext = {}) {
+    const now = runtimeContext.now instanceof Date ? runtimeContext.now : new Date();
+    const tracker = runtimeContext.tracker || await createDispatchTracker(notif, { now });
+
+    const filters = getNotificationFilters(notif);
+    const preferenceOptions = {
+        requireScheduledOptIn: Boolean(filters.requireScheduledOptIn)
+    };
+    const recipients = new Map();
+
+    const enqueueUser = (user) => {
+        if (!user) {
+            return;
+        }
+
+        const normalizedEmail = normalizeRecipient(user.email);
+        if (!normalizedEmail) {
+            return;
+        }
+
+        if (!hasRequiredOptIn(user, preferenceOptions)) {
+            return;
+        }
+
+        if (recipients.has(normalizedEmail)) {
+            return;
+        }
+
+        recipients.set(normalizedEmail, user);
+    };
+
+    const hasAdvancedFilters = Object.keys(filters).some((key) => !['onlyActive', 'includeProfessional', 'includeClient'].includes(key));
+
+    if (notif.sendToAll || hasAdvancedFilters) {
+        const { where, order } = buildUserWhere(filters, preferenceOptions);
+        const queryOptions = {
+            where,
+            include: [userPreferenceInclude]
+        };
+        if (order?.length) {
+            queryOptions.order = order;
+        }
+        const users = await User.findAll(queryOptions);
+        users.forEach(enqueueUser);
+    }
+
+    if (notif.userId) {
+        const specificUser = await User.findByPk(notif.userId, {
+            include: [userPreferenceInclude]
+        });
+        if (specificUser) {
+            if (filters.onlyActive !== false && specificUser.active === false) {
+                // skip inactive users when filtro exige ativos
+                if (!notif.sendToAll && !hasAdvancedFilters) {
+                    return;
+                }
+            } else {
+                enqueueUser(specificUser);
+            }
+        }
+    }
+
+    for (const [, user] of recipients) {
+        if (filters.onlyActive !== false && user.active === false) {
+            continue;
+        }
+        if (!hasRequiredOptIn(user, preferenceOptions)) {
+            continue;
+        }
+        const context = {
+            contextType: 'custom',
+            recipientRole: user.role || null,
+            userId: user.id ?? null,
+            sendToAll: Boolean(notif.sendToAll)
+        };
+
+        await tracker.dispatch(user.email, context, async () => {
+            const payload = buildEmailPayload(notif, user, null);
+            await sendEmail(user.email, payload.subject, payload.options);
+        });
+    }
+}
+
+module.exports = {
+    processNotifications,
+    buildUserWhere,
+    _internal: {
+        buildUserWhere,
+        processAppointmentNotification,
+        processBirthdayNotification,
+        processBudgetAlertNotification,
+        processCustomNotification,
+        hasRequiredOptIn
+    }
+
+};
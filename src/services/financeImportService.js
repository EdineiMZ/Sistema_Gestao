const crypto = require('crypto');
const path = require('path');
const { Op } = require('sequelize');

const { FinanceEntry, FinanceCategory } = require('../../database/models');

const stripDiacritics = (value) => {
    return value.normalize('NFD').replace(/[\u0300-\u036f]/g, '');
};

const normalizeWhitespace = (value) => value.replace(/\s+/g, ' ').trim();

const sanitizeDescription = (value) => {
    if (value === null || value === undefined) {
        return '';
    }
    return normalizeWhitespace(String(value));
};

const sanitizeCategoryName = (value) => {
    const sanitized = normalizeWhitespace(String(value ?? ''));
    return sanitized || 'Sem categoria';
};

const normalizeCategoryId = (value) => {
    if (value === null || value === undefined || value === '') {
        return null;
    }

    const parsed = Number.parseInt(String(value).trim(), 10);
    if (!Number.isFinite(parsed) || parsed <= 0) {
        return null;
    }

    return parsed;
};

const normalizeStatus = (value) => {
    const allowed = new Set(['pending', 'paid', 'overdue', 'cancelled']);
    if (!value) {
        return 'pending';
    }
    const normalized = String(value).trim().toLowerCase();
    return allowed.has(normalized) ? normalized : 'pending';
};

const normalizeAmount = (value) => {
    if (value === null || value === undefined || value === '') {
        throw new Error('Valor não informado.');
    }

    if (typeof value === 'number') {
        if (!Number.isFinite(value)) {
            throw new Error('Valor inválido.');
        }
        return Number(value.toFixed(2));
    }

    const stringValue = String(value).trim();
    if (!stringValue) {
        throw new Error('Valor inválido.');
    }

    let sanitized = stringValue.replace(/[^0-9,.-]/g, '');
    if (!sanitized) {
        throw new Error('Valor inválido.');
    }

    const lastComma = sanitized.lastIndexOf(',');
    const lastDot = sanitized.lastIndexOf('.');

    if (lastComma > -1 && lastComma > lastDot) {
        sanitized = sanitized.replace(/\./g, '').replace(',', '.');
    } else if (sanitized.indexOf(',') > -1 && lastComma === lastDot) {
        sanitized = sanitized.replace(',', '.');
    } else {
        sanitized = sanitized.replace(/,/g, '');
    }

    const parsed = Number.parseFloat(sanitized);
    if (!Number.isFinite(parsed)) {
        throw new Error('Valor inválido.');
    }

    return Number(parsed.toFixed(2));
};

const formatISODate = (year, month, day) => {
    const normalizedYear = String(year).padStart(4, '0');
    const normalizedMonth = String(month).padStart(2, '0');
    const normalizedDay = String(day).padStart(2, '0');
    return `${normalizedYear}-${normalizedMonth}-${normalizedDay}`;
};

const normalizeDate = (value, fieldName = 'data') => {
    if (!value) {
        throw new Error(`${fieldName} não informada.`);
    }

    if (value instanceof Date) {
        if (!Number.isFinite(value.getTime())) {
            throw new Error(`${fieldName} inválida.`);
        }
        return formatISODate(value.getUTCFullYear(), value.getUTCMonth() + 1, value.getUTCDate());
    }

    const stringValue = String(value).trim();
    if (!stringValue) {
        throw new Error(`${fieldName} inválida.`);
    }

    const isoDateMatch = stringValue.match(/^(\d{4})-(\d{2})-(\d{2})$/);
    if (isoDateMatch) {
        return formatISODate(isoDateMatch[1], isoDateMatch[2], isoDateMatch[3]);
    }

    const dateTimeMatch = stringValue.match(/^(\d{4})-(\d{2})-(\d{2})[T\s]/);
    if (dateTimeMatch) {
        return formatISODate(dateTimeMatch[1], dateTimeMatch[2], dateTimeMatch[3]);
    }

    const brDateMatch = stringValue.match(/^(\d{2})\/(\d{2})\/(\d{4})$/);
    if (brDateMatch) {
        return formatISODate(brDateMatch[3], brDateMatch[2], brDateMatch[1]);
    }

    const compactMatch = stringValue.match(/^(\d{4})(\d{2})(\d{2})/);
    if (compactMatch) {
        return formatISODate(compactMatch[1], compactMatch[2], compactMatch[3]);
    }

    const parsedDate = new Date(stringValue);
    if (!Number.isFinite(parsedDate.getTime())) {
        throw new Error(`${fieldName} inválida.`);
    }

    return formatISODate(
        parsedDate.getUTCFullYear(),
        parsedDate.getUTCMonth() + 1,
        parsedDate.getUTCDate()
    );
};

const inferType = (rawType, amount) => {
    if (rawType) {
        const normalized = stripDiacritics(String(rawType)).toLowerCase();
        if (/(payable|despesa|debito|pagamento|saida|debit|debitado)/.test(normalized)) {
            return 'payable';
        }
        if (/(receivable|receita|credito|entrada|credit|deposito|deposit)/.test(normalized)) {
            return 'receivable';
        }
    }

    if (typeof amount === 'number') {
        if (amount < 0) {
            return 'payable';
        }
        if (amount > 0) {
            return 'receivable';
        }
    }

    return 'payable';
};

const createEntryHash = (entry) => {
    const description = sanitizeDescription(entry.description || '');
    const amount = normalizeAmount(entry.value ?? entry.amount ?? 0);
    const dueDate = normalizeDate(entry.dueDate || entry.date || entry.paymentDate || entry.data, 'data');

    const payload = `${description.toLowerCase()}|${amount.toFixed(2)}|${dueDate}`;
    return crypto.createHash('sha256').update(payload).digest('hex');
};

const detectDelimiter = (headerLine) => {
    const candidates = [',', ';', '\t', '|'];
    const best = candidates.map((delimiter) => ({ delimiter, count: headerLine.split(delimiter).length }))
        .sort((a, b) => b.count - a.count)[0];
    return (best && best.count > 1) ? best.delimiter : ',';
};

const splitCsvLine = (line, delimiter) => {
    const values = [];
    let current = '';
    let inQuotes = false;

    for (let i = 0; i < line.length; i += 1) {
        const char = line[i];

        if (char === '"') {
            if (inQuotes && line[i + 1] === '"') {
                current += '"';
                i += 1;
            } else {
                inQuotes = !inQuotes;
            }
            continue;
        }

        if (char === delimiter && !inQuotes) {
            values.push(current.trim());
            current = '';
            continue;
        }

        current += char;
    }

    values.push(current.trim());
    return values;
};

const fallbackSlugify = (value) => {
    if (value === undefined || value === null) {
        return null;
    }

    const stringValue = sanitizeDescription(value);
    if (!stringValue) {
        return null;
    }

    const normalized = stripDiacritics(stringValue)
        .toLowerCase()
        .replace(/[^a-z0-9\s-]/g, '')
        .replace(/\s+/g, '-')
        .replace(/-+/g, '-')
        .replace(/^-|-$/g, '');

    return normalized || null;
};

const normalizeCategorySlug = (value) => {
    if (value === undefined || value === null) {
        return null;
    }

    const source = sanitizeDescription(value);
    if (!source) {
        return null;
    }

    if (FinanceCategory && typeof FinanceCategory.normalizeSlug === 'function') {
        try {
            return FinanceCategory.normalizeSlug(source);
        } catch (error) {
            return fallbackSlugify(source);
        }
    }

    return fallbackSlugify(source);
};

const extractCategorySlugFromInput = (input) => {
    if (!input || typeof input !== 'object') {
        return null;
    }

    const candidates = [
        input.financeCategorySlug,
        input.categorySlug,
        input.categoryKey,
        input.category,
        input.financeCategory,
        input.categoryName,
        input.metadata?.originalCategory,
        input.metadata?.category,
        input.metadata?.categoryName
    ];

    for (const candidate of candidates) {
        const slug = normalizeCategorySlug(candidate);
        if (slug) {
            return slug;
        }
    }

    return null;
};

const buildCategoryResolver = async ({ ownerId, FinanceCategoryModel = FinanceCategory } = {}) => {
    if (!FinanceCategoryModel || !ownerId) {
        return {
            resolveSlug: async () => null,
            isAllowedId: () => false
        };
    }

    const categories = await FinanceCategoryModel.scope('all').findAll({
        where: { ownerId },
        attributes: ['id', 'name', 'slug']
    });

    const slugMap = new Map();
    const allowedIds = new Set();

    categories.forEach((record) => {
        const plain = typeof record.get === 'function' ? record.get({ plain: true }) : record;
        const slug = normalizeCategorySlug(plain.slug || plain.name);
        if (slug && !slugMap.has(slug)) {
            slugMap.set(slug, plain.id);
        }
        if (plain.id !== undefined && plain.id !== null) {
            allowedIds.add(Number(plain.id));
        }
    });

    return {
        resolveSlug: async (slug) => {
            if (!slug) {
                return null;
            }
            return slugMap.get(slug) || null;
        },
        isAllowedId: (id) => {
            if (id === undefined || id === null) {
                return true;
            }
            const numeric = Number(id);
            if (!Number.isInteger(numeric)) {
                return false;
            }
            return allowedIds.has(numeric);
        }
    };
};

const aliasMap = {
    description: ['description', 'descricao', 'descrição', 'historico', 'histórico', 'memo', 'name', 'history'],
    type: ['type', 'tipo', 'natureza', 'transactiontype', 'trntype'],
    category: ['category', 'categoria', 'financecategory'],
    value: ['value', 'valor', 'amount', 'quantia', 'montante'],
    dueDate: ['duedate', 'data', 'date', 'datavencimento', 'vencimento', 'posteddate', 'dtposted'],
    paymentDate: ['paymentdate', 'datapagamento', 'payment_date', 'data_pagamento', 'dtpayment'],
    status: ['status', 'situacao', 'situação']
};

const normalizeHeader = (header) => {
    return stripDiacritics(header).toLowerCase().replace(/[^a-z0-9]/g, '');
};

const resolveHeaderIndexes = (headers) => {
    const normalizedHeaders = headers.map((header) => normalizeHeader(header));
    const indexMap = {};

    Object.entries(aliasMap).forEach(([key, aliases]) => {
        const normalizedAliases = aliases.map(normalizeHeader);
        const foundIndex = normalizedAliases.map((alias) => normalizedHeaders.indexOf(alias)).find((index) => index !== -1);
        if (foundIndex !== undefined && foundIndex !== -1) {
            indexMap[key] = foundIndex;
        }
    });

    return indexMap;
};

const parseCsvContent = (content) => {
    const warnings = [];
    const sanitized = content.replace(/\uFEFF/g, '').replace(/\r\n/g, '\n');
    const lines = sanitized.split(/\n+/).map((line) => line.trim()).filter((line) => line);

    if (!lines.length) {
        return { entries: [], warnings: ['Arquivo CSV sem linhas válidas.'] };
    }

    const delimiter = detectDelimiter(lines[0]);
    const headers = splitCsvLine(lines[0], delimiter);
    const headerIndexes = resolveHeaderIndexes(headers);

    const requiredColumns = ['description', 'value', 'dueDate'];
    const missingColumns = requiredColumns.filter((column) => !(column in headerIndexes));

    if (missingColumns.length) {
        const missingList = missingColumns.join(', ');
        throw new Error(`Colunas obrigatórias ausentes no CSV: ${missingList}.`);
    }

    const entries = [];

    for (let lineIndex = 1; lineIndex < lines.length; lineIndex += 1) {
        const line = lines[lineIndex];
        if (!line) {
            continue;
        }

        const values = splitCsvLine(line, delimiter);
        if (!values.length) {
            continue;
        }

        try {
            const description = sanitizeDescription(values[headerIndexes.description] || '');
            const amountRaw = values[headerIndexes.value];
            const numericAmount = normalizeAmount(amountRaw);
            const dueDate = normalizeDate(values[headerIndexes.dueDate], 'data');
            const paymentDate = headerIndexes.paymentDate !== undefined && values[headerIndexes.paymentDate]
                ? normalizeDate(values[headerIndexes.paymentDate], 'data de pagamento')
                : null;
            const typeRaw = headerIndexes.type !== undefined ? values[headerIndexes.type] : null;
            const categoryRaw = headerIndexes.category !== undefined ? values[headerIndexes.category] : null;
            const statusRaw = headerIndexes.status !== undefined ? values[headerIndexes.status] : null;
            const type = inferType(typeRaw, numericAmount);
            const categorySlug = normalizeCategorySlug(categoryRaw);

            entries.push({
                description,
                type,
                value: Math.abs(numericAmount),
                dueDate,
                paymentDate,
                status: normalizeStatus(statusRaw),
                metadata: {
                    source: 'csv',
                    line: lineIndex + 1,
                    originalType: typeRaw || null,
                    rawAmount: amountRaw,
                    originalCategory: sanitizeDescription(categoryRaw) || null,
                    categorySlug
                },
                financeCategorySlug: categorySlug || null
            });
        } catch (error) {
            warnings.push(`Linha ${lineIndex + 1}: ${error.message}`);
        }
    }

    return { entries, warnings };
};

const extractTagValue = (block, tag) => {
    if (!block) {
        return null;
    }

    const normalizedBlock = String(block);
    const searchBlock = normalizedBlock.toUpperCase();
    const openTag = `<${tag}>`.toUpperCase();
    const startIndex = searchBlock.indexOf(openTag);

    if (startIndex === -1) {
        return null;
    }

    const valueStart = startIndex + openTag.length;
    let valueEnd = searchBlock.indexOf('<', valueStart);

    if (valueEnd === -1) {
        valueEnd = normalizedBlock.length;
    }

    const rawValue = normalizedBlock.slice(valueStart, valueEnd);
    return rawValue.trim();
};

const parseOfxContent = (content) => {
    const warnings = [];
    const sanitized = content.replace(/\r\n/g, '\n');
    const segments = sanitized.split(/<STMTTRN>/i).slice(1);
    const entries = [];

    segments.forEach((segment, index) => {
        const block = segment.split(/<\/STMTTRN>/i)[0];
        if (!block) {
            return;
        }

        try {
            const amountRaw = extractTagValue(block, 'TRNAMT');
            const dateRaw = extractTagValue(block, 'DTUSER') || extractTagValue(block, 'DTPOSTED');
            if (!amountRaw || !dateRaw) {
                throw new Error('Registro incompleto.');
            }

            const numericAmount = normalizeAmount(amountRaw);
            const dueDate = normalizeDate(dateRaw, 'data');
            const typeRaw = extractTagValue(block, 'TRNTYPE');
            const descriptionRaw = extractTagValue(block, 'MEMO') || extractTagValue(block, 'NAME') || `Transação ${index + 1}`;
            const statusRaw = extractTagValue(block, 'STATUS');
            const paymentDateRaw = extractTagValue(block, 'DTAVAIL') || null;
            const categoryRaw = extractTagValue(block, 'CATEGORY');
            const categorySlug = normalizeCategorySlug(categoryRaw);

            entries.push({
                description: sanitizeDescription(descriptionRaw),
                type: inferType(typeRaw, numericAmount),
                value: Math.abs(numericAmount),
                dueDate,
                paymentDate: paymentDateRaw ? normalizeDate(paymentDateRaw, 'data de pagamento') : null,
                status: normalizeStatus(statusRaw),
                metadata: {
                    source: 'ofx',
                    index: index + 1,
                    originalType: typeRaw || null,
                    rawAmount: amountRaw,
                    originalCategory: sanitizeDescription(categoryRaw) || null,
                    categorySlug
                },
                financeCategorySlug: categorySlug || null
            });
        } catch (error) {
            warnings.push(`Transação ${index + 1}: ${error.message}`);
        }
    });

    return { entries, warnings };
};

const parseFinanceFile = (buffer, { filename = '', mimetype = '' } = {}) => {
    if (!buffer || !Buffer.isBuffer(buffer) || buffer.length === 0) {
        throw new Error('Arquivo vazio ou inválido.');
    }

    const extension = path.extname(filename).toLowerCase();
    const normalizedMimetype = mimetype.toLowerCase();
    const content = buffer.toString('utf8');

    if (extension === '.ofx' || normalizedMimetype.includes('ofx') || /<OFX>/i.test(content)) {
        return parseOfxContent(content);
    }

    return parseCsvContent(content);
};

const prepareEntryForPersistence = async (input, options = {}) => {
    if (!input) {
        throw new Error('Entrada inválida.');
    }

    const description = sanitizeDescription(input.description || '');
    if (!description) {
        throw new Error('Descrição é obrigatória.');
    }

    const numericAmount = normalizeAmount(input.value);
    const type = inferType(input.type, numericAmount);
    const dueDate = normalizeDate(input.dueDate, 'data de vencimento');
    const paymentDate = input.paymentDate ? normalizeDate(input.paymentDate, 'data de pagamento') : null;
    const status = normalizeStatus(input.status);
    const categoryResolver = options.categoryResolver;

    const rawCategoryId = input.financeCategoryId ?? input.categoryId ?? null;
    const categorySlug = extractCategorySlugFromInput(input);

    let financeCategoryId = null;

    if (rawCategoryId !== null && rawCategoryId !== undefined) {
        const numericId = Number(rawCategoryId);
        if (!Number.isInteger(numericId)) {
            throw new Error('Categoria informada é inválida.');
        }
        if (!categoryResolver || typeof categoryResolver.isAllowedId !== 'function' || !categoryResolver.isAllowedId(numericId)) {
            throw new Error('Categoria informada não pertence ao usuário autenticado.');
        }
        financeCategoryId = numericId;
    } else if (categorySlug) {
        if (!categoryResolver || typeof categoryResolver.resolveSlug !== 'function') {
            throw new Error('Categoria informada não pôde ser validada.');
        }
        const resolvedId = await categoryResolver.resolveSlug(categorySlug);
        if (!resolvedId) {
            throw new Error('Categoria informada não encontrada para o usuário autenticado.');
        }
        financeCategoryId = resolvedId;
    }

    const financeCategoryId = normalizeCategoryId(
        input.financeCategoryId
            ?? input.categoryId
            ?? input.category?.id
    );
    const categoryName = sanitizeCategoryName(
        input.categoryName
            ?? input.category?.name
            ?? ''
    );

    return {
        description,
        type,
        value: Math.abs(numericAmount),
        dueDate,
        paymentDate,
        status,
        financeCategoryId,
<<<<<<< HEAD
        categoryName,
=======
>>>>>>> 1c2c4883
        hash: createEntryHash({ description, value: Math.abs(numericAmount), dueDate })
    };
};

const cloneMetadata = (rawMetadata) => {
    if (!rawMetadata || typeof rawMetadata !== 'object') {
        return {};
    }

    return { ...rawMetadata };
};

const buildInvalidPreviewEntry = (rawEntry, metadata, errorMessage) => {
    let normalizedAmount = 0;
    try {
        normalizedAmount = Math.abs(normalizeAmount(rawEntry?.value ?? rawEntry?.amount ?? 0));
    } catch (err) {
        normalizedAmount = 0;
    }

    let normalizedDueDate = null;
    const dueDateInput = rawEntry?.dueDate || rawEntry?.date || rawEntry?.paymentDate || rawEntry?.data;
    if (dueDateInput) {
        try {
            normalizedDueDate = normalizeDate(dueDateInput, 'data');
        } catch (err) {
            normalizedDueDate = null;
        }
    }

    let normalizedPaymentDate = null;
    if (rawEntry?.paymentDate) {
        try {
            normalizedPaymentDate = normalizeDate(rawEntry.paymentDate, 'data de pagamento');
        } catch (err) {
            normalizedPaymentDate = null;
        }
    }

    return {
        description: sanitizeDescription(rawEntry?.description || ''),
        type: (() => {
            try {
                return inferType(rawEntry?.type, normalizedAmount || rawEntry?.value || rawEntry?.amount);
            } catch (err) {
                return 'payable';
            }
        })(),
        value: normalizedAmount,
        dueDate: normalizedDueDate,
        paymentDate: normalizedPaymentDate,
        status: normalizeStatus(rawEntry?.status),
<<<<<<< HEAD
        financeCategoryId: normalizeCategoryId(
            rawEntry?.financeCategoryId
                ?? rawEntry?.categoryId
                ?? rawEntry?.category?.id
        ),
        categoryName: sanitizeCategoryName(
            rawEntry?.categoryName
                ?? rawEntry?.category?.name
                ?? ''
        ),
=======
        financeCategoryId: null,
>>>>>>> 1c2c4883
        metadata,
        financeCategorySlug: metadata?.categorySlug || null,
        hash: null,
        conflict: true,
        include: false,
        conflictReasons: errorMessage ? [errorMessage] : ['Entrada inválida.']
    };
};

const createFinanceCategoryResolver = async (options = {}) => buildCategoryResolver(options);

const buildImportPreview = async (rawEntries = [], options = {}) => {
    const entriesArray = Array.isArray(rawEntries) ? rawEntries : [];

    let categoryResolver = options.categoryResolver || null;
    if (!categoryResolver) {
        categoryResolver = await buildCategoryResolver({
            ownerId: options.ownerId,
            FinanceCategoryModel: options.FinanceCategoryModel || FinanceCategory
        });
    }

    const previewEntries = await Promise.all(entriesArray.map(async (rawEntry) => {
        const metadata = cloneMetadata(rawEntry?.metadata);
        metadata.originalCategory = metadata.originalCategory || sanitizeDescription(rawEntry?.category || rawEntry?.financeCategory || rawEntry?.financeCategorySlug) || null;
        metadata.categorySlug = metadata.categorySlug || extractCategorySlugFromInput(rawEntry);

        try {
            const prepared = await prepareEntryForPersistence(rawEntry, { categoryResolver });
            return {
                ...prepared,
                financeCategorySlug: metadata.categorySlug || null,
                metadata,
                conflict: false,
                include: true,
                conflictReasons: [],
                categoryId: prepared.financeCategoryId
            };
        } catch (error) {
            return {
                ...buildInvalidPreviewEntry(rawEntry, metadata, error.message),
                categoryId: normalizeCategoryId(
                    rawEntry?.financeCategoryId
                        ?? rawEntry?.categoryId
                        ?? rawEntry?.category?.id
                )
            };
        }
    }));

    const validEntries = previewEntries.filter((entry) => entry.hash);
    const dueDates = [...new Set(validEntries.map((entry) => entry.dueDate).filter(Boolean))];

    let existingEntries = [];
    if (dueDates.length) {
        existingEntries = await FinanceEntry.findAll({
            where: { dueDate: { [Op.in]: dueDates } },
            attributes: ['id', 'description', 'value', 'dueDate']
        });
    }

    const existingHashes = new Map();
    existingEntries.forEach((record) => {
        const plain = typeof record.get === 'function' ? record.get({ plain: true }) : record;
        const hash = createEntryHash(plain);
        if (!existingHashes.has(hash)) {
            existingHashes.set(hash, plain);
        }
    });

    const seenHashes = new Set();
    validEntries.forEach((entry) => {
        if (seenHashes.has(entry.hash)) {
            entry.conflict = true;
            entry.conflictReasons.push('Duplicado no arquivo importado.');
        } else {
            seenHashes.add(entry.hash);
        }

        if (existingHashes.has(entry.hash)) {
            const existing = existingHashes.get(entry.hash);
            const reason = existing && existing.id
                ? `Já existe lançamento #${existing.id} com os mesmos dados.`
                : 'Já existe lançamento com os mesmos dados.';
            entry.conflict = true;
            entry.conflictReasons.push(reason);
        }

        entry.include = !entry.conflict;
    });

    previewEntries.forEach((entry) => {
        if (!Array.isArray(entry.conflictReasons)) {
            entry.conflictReasons = [];
        } else {
            entry.conflictReasons = [...new Set(entry.conflictReasons.filter(Boolean))];
        }

        if (entry.conflict && entry.include) {
            entry.include = false;
        }
    });

    const totals = {
        total: previewEntries.length,
        conflicting: previewEntries.filter((entry) => entry.conflict).length
    };
    totals.new = Math.max(0, totals.total - totals.conflicting);

    return {
        entries: previewEntries,
        totals
    };
};

module.exports = {
    parseFinanceFile,
    parseCsvContent,
    parseOfxContent,
    sanitizeDescription,
    normalizeAmount,
    normalizeDate,
    inferType,
    normalizeStatus,
    createEntryHash,
    prepareEntryForPersistence,
    buildImportPreview,
    createFinanceCategoryResolver
};<|MERGE_RESOLUTION|>--- conflicted
+++ resolved
@@ -583,10 +583,7 @@
         paymentDate,
         status,
         financeCategoryId,
-<<<<<<< HEAD
         categoryName,
-=======
->>>>>>> 1c2c4883
         hash: createEntryHash({ description, value: Math.abs(numericAmount), dueDate })
     };
 };
@@ -639,7 +636,6 @@
         dueDate: normalizedDueDate,
         paymentDate: normalizedPaymentDate,
         status: normalizeStatus(rawEntry?.status),
-<<<<<<< HEAD
         financeCategoryId: normalizeCategoryId(
             rawEntry?.financeCategoryId
                 ?? rawEntry?.categoryId
@@ -650,9 +646,6 @@
                 ?? rawEntry?.category?.name
                 ?? ''
         ),
-=======
-        financeCategoryId: null,
->>>>>>> 1c2c4883
         metadata,
         financeCategorySlug: metadata?.categorySlug || null,
         hash: null,

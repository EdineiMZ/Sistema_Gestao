const { Budget } = require('../../database/models');
const financeReportingService = require('./financeReportingService');
<<<<<<< HEAD

const DEFAULT_PAGE = 1;
const DEFAULT_PAGE_SIZE = 25;

const sanitizeNumericString = (value) => {
    if (value === null || value === undefined) {
        return null;
    }
    const stringValue = String(value).trim();
    if (!stringValue) {
        return null;
    }

    if (stringValue.includes('.') && stringValue.includes(',')) {
        return stringValue.replace(/\./g, '').replace(/,/g, '.');
    }

    if (stringValue.includes(',')) {
        return stringValue.replace(/,/g, '.');
    }

    return stringValue;
};

const parseDecimalValue = (value) => {
    if (typeof value === 'number') {
        return Number.isFinite(value) ? Number(value.toFixed(2)) : null;
    }

    const sanitized = sanitizeNumericString(value);
    if (sanitized === null) {
        return null;
    }

    const parsed = Number.parseFloat(sanitized);
    return Number.isFinite(parsed) ? Number(parsed.toFixed(2)) : null;
};

const parseIntegerId = (value) => {
    if (value === null || value === undefined || value === '') {
        return null;
    }
    const parsed = Number(value);
    return Number.isInteger(parsed) ? parsed : null;
};

const normalizeReferenceMonth = (value) => {
    if (!value) {
        return null;
    }

    let reference;

    if (value instanceof Date) {
        reference = value;
    } else if (typeof value === 'string') {
        const trimmed = value.trim();
        if (!trimmed) {
            return null;
        }

        if (/^\d{4}-\d{2}$/.test(trimmed)) {
            reference = new Date(`${trimmed}-01T00:00:00Z`);
        } else {
            reference = new Date(trimmed);
        }
    } else if (typeof value === 'number') {
        reference = new Date(value);
    }

    if (!(reference instanceof Date) || Number.isNaN(reference.getTime())) {
        return null;
    }

    const normalized = new Date(Date.UTC(reference.getUTCFullYear(), reference.getUTCMonth(), 1));
    return normalized.toISOString().slice(0, 10);
};

const normalizeThresholds = (value) => {
    if (value === undefined || value === null) {
        return [];
    }

    const list = Array.isArray(value)
        ? value
        : String(value)
            .split(/[;,\s]+/)
            .map((item) => item.trim())
            .filter((item) => item.length);

    const normalized = list
        .map((item) => parseDecimalValue(item))
        .filter((item) => item !== null && item > 0);

    if (!normalized.length) {
        return [];
    }

    const unique = Array.from(new Set(normalized.map((item) => Number(item.toFixed(2)))));
    unique.sort((a, b) => a - b);
    return unique;
};

const buildUserFilter = (userId) => {
    const parsed = parseIntegerId(userId);
    if (parsed === null) {
        return {};
    }
    return { userId: parsed };
};

const buildCategoryFilter = (financeCategoryId) => {
    const parsed = parseIntegerId(financeCategoryId);
    if (parsed === null) {
        return {};
    }
    return { financeCategoryId: parsed };
};

const toNumber = (value) => {
    if (value === null || value === undefined) {
        return 0;
    }
    if (typeof value === 'number') {
        return Number.isFinite(value) ? value : 0;
    }
    const parsed = Number(value);
    return Number.isFinite(parsed) ? parsed : 0;
};

const roundCurrency = (value) => {
    const numeric = toNumber(value);
    return Number(numeric.toFixed(2));
};

const getComparableId = (value) => {
    if (value === null || value === undefined) {
        return null;
    }
    if (typeof value === 'number' && Number.isFinite(value)) {
        return value;
    }
    const numeric = Number(value);
    if (Number.isFinite(numeric)) {
        return numeric;
    }
    return String(value);
};

const fallbackNormalizeThresholdList = (list) => {
    if (!Array.isArray(list)) {
        return [];
    }

    const normalized = list
        .map((item) => {
            const numeric = Number(item);
            if (!Number.isFinite(numeric) || numeric <= 0 || numeric > 1) {
                return null;
            }
            return Number(numeric.toFixed(4));
        })
        .filter((item) => item !== null);

=======
const budgetListCache = new Map();

const toPlainBudget = (budget) => {
    if (!budget) {
        return null;
    }
    return typeof budget.get === 'function' ? budget.get({ plain: true }) : budget;
};

const normalizeId = (value) => {
    if (value === undefined || value === null || value === '') {
        return null;
    }
    const numeric = Number.parseInt(value, 10);
    return Number.isInteger(numeric) ? numeric : null;
};

const normalizeMonthlyLimit = (value) => {
    if (value === undefined || value === null || value === '') {
        return null;
    }

    if (typeof value === 'number' && Number.isFinite(value)) {
        return Number(value.toFixed(2));
    }

    if (typeof value === 'string') {
        const cleaned = value.trim().replace(/\./g, '').replace(',', '.');
        if (!cleaned) {
            return null;
        }
        const parsed = Number.parseFloat(cleaned);
        return Number.isFinite(parsed) ? Number(parsed.toFixed(2)) : null;
    }

    return null;
};

const normalizeThresholds = (value) => {
    if (value === undefined || value === null) {
        return [];
    }

    const list = Array.isArray(value) ? value : [value];
    const normalized = list
        .map((item) => {
            if (item === undefined || item === null) {
                return null;
            }
            if (typeof item === 'number' && Number.isFinite(item)) {
                return Number(item.toFixed(2));
            }
            if (typeof item === 'string') {
                const trimmed = item.trim();
                if (!trimmed) {
                    return null;
                }
                const parsed = Number.parseFloat(trimmed.replace(',', '.'));
                return Number.isFinite(parsed) ? Number(parsed.toFixed(2)) : null;
            }
            return null;
        })
        .filter((item) => item !== null);

    if (!normalized.length) {
        return [];
    }

>>>>>>> 313770ec
    const unique = Array.from(new Set(normalized));
    unique.sort((a, b) => a - b);
    return unique;
};

<<<<<<< HEAD
const buildDefaultStatusMeta = (key = 'healthy') => {
    const utils = financeReportingService?.utils;
    const meta = utils?.DEFAULT_STATUS_META?.[key];
    if (meta) {
        return { ...meta };
    }

    const fallbacks = {
        healthy: { key: 'healthy', label: 'Consumo saudável' },
        caution: { key: 'caution', label: 'Consumo moderado' },
        warning: { key: 'warning', label: 'Atenção ao consumo' },
        critical: { key: 'critical', label: 'Limite excedido' }
    };

    return { ...(fallbacks[key] || fallbacks.healthy) };
};

const fallbackResolveBudgetStatus = (consumption, limit, thresholds = []) => {
    const safeLimit = toNumber(limit);
    const safeConsumption = toNumber(consumption);
    const ratio = safeLimit > 0 ? safeConsumption / safeLimit : 0;
    const normalizedThresholds = fallbackNormalizeThresholdList(thresholds);

    if (safeLimit > 0 && safeConsumption >= safeLimit) {
        return buildDefaultStatusMeta('critical');
    }

    if (normalizedThresholds.length) {
        const warningThreshold = normalizedThresholds[normalizedThresholds.length - 1];
        const cautionThreshold = normalizedThresholds.find((value) => value < warningThreshold) ?? normalizedThresholds[0];

        if (Number.isFinite(warningThreshold) && ratio >= warningThreshold) {
            return buildDefaultStatusMeta('warning');
        }

        if (Number.isFinite(cautionThreshold) && ratio >= cautionThreshold) {
            return buildDefaultStatusMeta('caution');
        }
    }

    if (ratio >= 0.9) {
        return buildDefaultStatusMeta('warning');
    }

    if (ratio >= 0.6) {
        return buildDefaultStatusMeta('caution');
    }

    return buildDefaultStatusMeta('healthy');
};

const resolveTotalItems = (count) => {
    if (typeof count === 'number') {
        return Number.isFinite(count) ? count : 0;
    }

    if (Array.isArray(count)) {
        return count.length;
    }

    const parsed = Number.parseInt(count, 10);
    return Number.isFinite(parsed) ? parsed : 0;
};

const budgetListCache = new Map();

const buildCacheKey = (filters, pagination) => JSON.stringify({
    userId: parseIntegerId(filters?.userId),
    financeCategoryId: parseIntegerId(filters?.financeCategoryId),
    page: pagination.page,
    pageSize: pagination.pageSize
});

const normalizePaginationOptions = (options = {}) => {
    const pageParsed = Number.parseInt(options.page ?? options.currentPage ?? DEFAULT_PAGE, 10);
    const pageSizeParsed = Number.parseInt(options.pageSize ?? options.limit ?? DEFAULT_PAGE_SIZE, 10);

    const page = Number.isFinite(pageParsed) && pageParsed > 0 ? pageParsed : DEFAULT_PAGE;
    const pageSize = Number.isFinite(pageSizeParsed) && pageSizeParsed > 0 ? pageSizeParsed : DEFAULT_PAGE_SIZE;

    return { page, pageSize };
};

const computePagination = (page, pageSize, totalItems) => ({
    page,
    pageSize,
    totalItems,
    totalPages: pageSize > 0 ? Math.ceil(totalItems / pageSize) : 0
});

const getCachedResult = (key) => budgetListCache.get(key) || null;

const setCacheResult = (key, value) => {
    budgetListCache.set(key, value);
    return value;
=======
const normalizeReferenceMonth = (value) => {
    if (!value) {
        return null;
    }

    if (value instanceof Date && !Number.isNaN(value.getTime())) {
        return value.toISOString().slice(0, 10);
    }

    if (typeof value === 'string') {
        const trimmed = value.trim();
        if (!trimmed) {
            return null;
        }
        if (/^\d{4}-\d{2}$/.test(trimmed)) {
            return `${trimmed}-01`;
        }
        return trimmed;
    }

    if (typeof value === 'number' && Number.isFinite(value)) {
        const date = new Date(value);
        if (!Number.isNaN(date.getTime())) {
            return date.toISOString().slice(0, 10);
        }
    }

    return null;
>>>>>>> 313770ec
};

const clearCache = () => {
    budgetListCache.clear();
};

<<<<<<< HEAD
const listBudgets = async (filters = {}, options = {}) => {
    const pagination = normalizePaginationOptions(options);
    const cacheKey = buildCacheKey(filters, pagination);
    const cached = getCachedResult(cacheKey);
    if (cached) {
        return cached;
    }

    const where = {
        ...buildUserFilter(filters.userId),
        ...buildCategoryFilter(filters.financeCategoryId)
    };

    try {
        const { rows, count } = await Budget.findAndCountAll({
            where,
            limit: pagination.pageSize,
            offset: (pagination.page - 1) * pagination.pageSize,
            order: [['referenceMonth', 'DESC'], ['financeCategoryId', 'ASC']]
        });

        const data = Array.isArray(rows)
            ? rows.map((row) => (typeof row?.get === 'function' ? row.get({ plain: true }) : row))
            : [];

        const totalItems = resolveTotalItems(count);
        const result = {
            data,
            pagination: computePagination(pagination.page, pagination.pageSize, totalItems)
        };

        return setCacheResult(cacheKey, result);
    } catch (error) {
        const message = String(error?.message || error).toLowerCase();
        if (message.includes('no such table') && message.includes('budget')) {
            const emptyResult = {
                data: [],
                pagination: computePagination(pagination.page, pagination.pageSize, 0)
            };
            return setCacheResult(cacheKey, emptyResult);
=======
const buildCacheKey = (filters, pagination) => {
    const normalizedFilters = {
        userId: normalizeId(filters.userId),
        financeCategoryId: normalizeId(filters.financeCategoryId)
    };

    return JSON.stringify({ filters: normalizedFilters, pagination });
};

const getPaginationSettings = (options = {}) => {
    const parsedPage = Number.parseInt(options.page, 10);
    const parsedPageSize = Number.parseInt(options.pageSize, 10);

    const page = Number.isInteger(parsedPage) && parsedPage > 0 ? parsedPage : 1;
    const pageSize = Number.isInteger(parsedPageSize) && parsedPageSize > 0 ? parsedPageSize : 25;

    return { page, pageSize };
};

const buildWhereClause = (filters = {}) => {
    const where = {};

    const normalizedUserId = normalizeId(filters.userId);
    if (normalizedUserId !== null) {
        where.userId = normalizedUserId;
    }

    const normalizedCategoryId = normalizeId(filters.financeCategoryId);
    if (normalizedCategoryId !== null) {
        where.financeCategoryId = normalizedCategoryId;
    }

    return where;
};

const buildEmptyResult = (pagination) => ({
    data: [],
    pagination: {
        page: pagination.page,
        pageSize: pagination.pageSize,
        totalItems: 0,
        totalPages: 0
    }
});

const listBudgets = async (filters = {}, paginationOptions = {}) => {
    const pagination = getPaginationSettings(paginationOptions);
    const cacheKey = buildCacheKey(filters, pagination);

    if (budgetListCache.has(cacheKey)) {
        return budgetListCache.get(cacheKey);
    }

    const where = buildWhereClause(filters);
    const offset = (pagination.page - 1) * pagination.pageSize;

    try {
        const { rows, count } = await Budget.findAndCountAll({
            where,
            offset,
            limit: pagination.pageSize,
            order: [
                ['referenceMonth', 'DESC'],
                ['financeCategoryId', 'ASC']
            ]
        });

        const data = Array.isArray(rows) ? rows.map(toPlainBudget).filter(Boolean) : [];
        const totalPages = pagination.pageSize > 0 ? Math.ceil(count / pagination.pageSize) : 0;

        const result = {
            data,
            pagination: {
                page: pagination.page,
                pageSize: pagination.pageSize,
                totalItems: count,
                totalPages: Number.isFinite(totalPages) ? totalPages : 0
            }
        };

        budgetListCache.set(cacheKey, result);
        return result;
    } catch (error) {
        if (typeof error?.message === 'string' && /no such table/i.test(error.message)) {
            const emptyResult = buildEmptyResult(pagination);
            budgetListCache.set(cacheKey, emptyResult);
            return emptyResult;
>>>>>>> 313770ec
        }
        throw error;
    }
};

<<<<<<< HEAD
const normalizeBudgetCreationPayload = (data = {}) => {
    const payload = {};

    const userId = parseIntegerId(data.userId);
    if (userId !== null) {
        payload.userId = userId;
    }

    const financeCategoryId = parseIntegerId(data.financeCategoryId);
    if (financeCategoryId !== null) {
        payload.financeCategoryId = financeCategoryId;
    }

    const monthlyLimit = parseDecimalValue(data.monthlyLimit);
    if (monthlyLimit !== null) {
        payload.monthlyLimit = monthlyLimit;
    }

    payload.thresholds = normalizeThresholds(data.thresholds);

    const referenceMonth = normalizeReferenceMonth(data.referenceMonth);
    if (referenceMonth !== null) {
        payload.referenceMonth = referenceMonth;
    }

    return payload;
};

const normalizeBudgetUpdatePayload = (data = {}) => {
    const updates = {};

    if (Object.prototype.hasOwnProperty.call(data, 'userId')) {
        const userId = parseIntegerId(data.userId);
        if (userId !== null) {
            updates.userId = userId;
        }
    }

    if (Object.prototype.hasOwnProperty.call(data, 'financeCategoryId')) {
        const financeCategoryId = parseIntegerId(data.financeCategoryId);
        if (financeCategoryId !== null) {
            updates.financeCategoryId = financeCategoryId;
        }
    }

    if (Object.prototype.hasOwnProperty.call(data, 'monthlyLimit')) {
        const monthlyLimit = parseDecimalValue(data.monthlyLimit);
        if (monthlyLimit !== null) {
            updates.monthlyLimit = monthlyLimit;
        }
    }

    if (Object.prototype.hasOwnProperty.call(data, 'thresholds')) {
        updates.thresholds = normalizeThresholds(data.thresholds);
    }

    if (Object.prototype.hasOwnProperty.call(data, 'referenceMonth')) {
        updates.referenceMonth = normalizeReferenceMonth(data.referenceMonth);
    }

    return updates;
};

const createBudget = async (data = {}, options = {}) => {
    const payload = normalizeBudgetCreationPayload(data);
    const budget = await Budget.create(payload, options);
    clearCache();
    return typeof budget?.get === 'function' ? budget.get({ plain: true }) : budget;
};

const updateBudget = async (budgetId, data = {}, options = {}) => {
    const transaction = options?.transaction;
    const budget = await Budget.findByPk(budgetId, { transaction });
    if (!budget) {
        return null;
    }

    const updates = normalizeBudgetUpdatePayload(data);
    Object.keys(updates).forEach((key) => {
        budget[key] = updates[key];
    });

    await budget.save({ transaction });
    clearCache();
    return typeof budget.get === 'function' ? budget.get({ plain: true }) : budget;
};

const findBudgetById = async ({ id, userId }, options = {}) => {
    const where = { id, ...buildUserFilter(userId) };
    const queryOptions = { where };
    if (options?.transaction) {
        queryOptions.transaction = options.transaction;
    }
    return Budget.findOne(queryOptions);
};

const saveBudget = async (payload, options = {}) => {
    if (payload?.id) {
        const updated = await updateBudget(payload.id, payload, options);
=======
const applyBudgetUpdates = (budget, updates) => {
    if (updates.monthlyLimit !== undefined) {
        budget.monthlyLimit = normalizeMonthlyLimit(updates.monthlyLimit);
    }

    if (updates.thresholds !== undefined) {
        budget.thresholds = normalizeThresholds(updates.thresholds);
    }

    if (updates.referenceMonth !== undefined) {
        budget.referenceMonth = normalizeReferenceMonth(updates.referenceMonth);
    }

    if (updates.userId !== undefined) {
        budget.userId = normalizeId(updates.userId);
    }

    if (updates.financeCategoryId !== undefined) {
        budget.financeCategoryId = normalizeId(updates.financeCategoryId);
    }
};

const buildQueryOptions = (options = {}) => {
    const queryOptions = { ...options };
    if (!Object.prototype.hasOwnProperty.call(queryOptions, 'transaction')) {
        queryOptions.transaction = options.transaction;
    }
    return queryOptions;
};

const createBudget = async (input = {}, options = {}) => {
    const normalizedUserId = normalizeId(input.userId);
    const normalizedCategoryId = normalizeId(input.financeCategoryId);
    const normalizedMonthlyLimit = normalizeMonthlyLimit(input.monthlyLimit);
    const normalizedThresholds = normalizeThresholds(input.thresholds);
    const normalizedReferenceMonth = normalizeReferenceMonth(input.referenceMonth);

    const payload = {};
    if (normalizedUserId !== null) {
        payload.userId = normalizedUserId;
    }
    if (normalizedCategoryId !== null) {
        payload.financeCategoryId = normalizedCategoryId;
    }
    if (normalizedMonthlyLimit !== null) {
        payload.monthlyLimit = normalizedMonthlyLimit;
    }
    if (normalizedThresholds.length) {
        payload.thresholds = normalizedThresholds;
    }
    if (normalizedReferenceMonth) {
        payload.referenceMonth = normalizedReferenceMonth;
    }

    const queryOptions = buildQueryOptions(options);
    const budget = await Budget.create(payload, queryOptions);
    clearCache();
    return toPlainBudget(budget);
};

const updateBudget = async (id, updates = {}, options = {}) => {
    const normalizedId = normalizeId(id);
    if (normalizedId === null) {
        return null;
    }

    const queryOptions = buildQueryOptions(options);
    const budget = await Budget.findByPk(normalizedId, queryOptions);
    if (!budget) {
        return null;
    }

    applyBudgetUpdates(budget, updates);
    await budget.save(queryOptions);
    clearCache();
    return toPlainBudget(budget);
};

const getBudgetConsumptionSummary = async (budgetId, filters = {}, options = {}) => {
    const normalizedBudgetId = normalizeId(budgetId);
    if (normalizedBudgetId === null) {
        return null;
    }

    const overview = await financeReportingService.getBudgetSummaries(filters, {
        ...options,
        includeCategoryConsumption: true
    });

    const summaries = Array.isArray(overview?.summaries)
        ? overview.summaries.filter((item) => normalizeId(item.budgetId) === normalizedBudgetId)
        : [];

    if (!summaries.length) {
        return {
            budgetId: normalizedBudgetId,
            totalLimit: 0,
            totalConsumption: 0,
            remaining: 0,
            status: 'ok',
            months: Array.isArray(overview?.months) ? overview.months : [],
            categoryConsumption: Array.isArray(overview?.categoryConsumption) ? overview.categoryConsumption : []
        };
    }

    const totals = summaries.reduce(
        (acc, item) => {
            const monthlyLimit = Number(item.monthlyLimit || 0);
            const consumption = Number(item.consumption || 0);

            acc.totalLimit += Number.isFinite(monthlyLimit) ? monthlyLimit : 0;
            acc.totalConsumption += Number.isFinite(consumption) ? consumption : 0;

            const thresholds = Array.isArray(item.thresholds) ? item.thresholds : [];
            thresholds.forEach((threshold) => {
                const numeric = Number(threshold);
                if (Number.isFinite(numeric) && numeric > acc.highestThreshold) {
                    acc.highestThreshold = numeric;
                }
            });

            return acc;
        },
        { totalLimit: 0, totalConsumption: 0, highestThreshold: 0 }
    );

    let status = 'ok';
    if (totals.totalLimit > 0 && totals.totalConsumption >= totals.totalLimit) {
        status = 'alert';
    } else if (totals.highestThreshold > 0 && totals.totalConsumption >= totals.highestThreshold) {
        status = 'warning';
    }

    const remaining = totals.totalLimit - totals.totalConsumption;

    return {
        budgetId: normalizedBudgetId,
        totalLimit: Number(totals.totalLimit.toFixed(2)),
        totalConsumption: Number(totals.totalConsumption.toFixed(2)),
        remaining: Number(remaining.toFixed(2)),
        status,
        months: Array.isArray(overview?.months) ? overview.months : [],
        categoryConsumption: Array.isArray(overview?.categoryConsumption) ? overview.categoryConsumption : []
    };
};

const findBudgetById = async ({ id, userId }) => {
    const where = {};

    const normalizedId = normalizeId(id);
    if (normalizedId !== null) {
        where.id = normalizedId;
    }

    const normalizedUserId = normalizeId(userId);
    if (normalizedUserId !== null) {
        where.userId = normalizedUserId;
    }

    return Budget.findOne({ where });
};

const listBudgets = async (filters = {}, pagination = {}, options = {}) => {
    const where = {};
    const userId = normalizeId(filters.userId);
    const financeCategoryId = normalizeId(filters.financeCategoryId);

    if (userId !== null) {
        where.userId = userId;
    }

    if (financeCategoryId !== null) {
        where.financeCategoryId = financeCategoryId;
    }

    const { page, pageSize } = normalizePagination(pagination);
    const cacheKey = buildCacheKey(where, { page, pageSize });

    if (listCache.has(cacheKey)) {
        const cached = listCache.get(cacheKey);
        return {
            data: cached.data.map((item) => ({ ...item })),
            pagination: { ...cached.pagination }
        };
    }

    try {
        const result = await Budget.findAndCountAll({
            where,
            limit: pageSize,
            offset: (page - 1) * pageSize,
            order: [['referenceMonth', 'DESC'], ['financeCategoryId', 'ASC']],
            ...options
        });

        const data = Array.isArray(result.rows) ? result.rows.map(formatBudgetRow) : [];
        const totalItems = Number.isFinite(result.count) ? result.count : Array.isArray(result.rows) ? result.rows.length : 0;
        const totalPages = pageSize > 0 ? Math.ceil(totalItems / pageSize) : 0;

        const payload = {
            data,
            pagination: {
                page,
                pageSize,
                totalItems,
                totalPages
            }
        };

        listCache.set(cacheKey, payload);

        return {
            data: data.map((item) => ({ ...item })),
            pagination: { ...payload.pagination }
        };
    } catch (error) {
        if (typeof error.message === 'string' && error.message.includes('no such table: budgets')) {
            return {
                data: [],
                pagination: {
                    page: DEFAULT_PAGE,
                    pageSize: DEFAULT_PAGE_SIZE,
                    totalItems: 0,
                    totalPages: 0
                }
            };
        }

        throw error;
    }
};

const findBudgetById = async ({ id, userId }, options = {}) => {
    const budgetId = normalizeId(id);
    if (budgetId === null) {
        return null;
    }

    const where = { id: budgetId };
    const normalizedUserId = normalizeId(userId);
    if (normalizedUserId !== null) {
        where.userId = normalizedUserId;
    }

    return Budget.findOne({ where, ...options });
};

const createBudget = async (data = {}, options = {}) => {
    const payload = buildBudgetPayload(data);
    const budget = await Budget.create(payload, options);
    clearCache();
    return typeof budget.get === 'function' ? budget.get({ plain: true }) : budget;
};

const updateBudget = async (budgetId, data = {}, options = {}) => {
    const targetId = normalizeId(budgetId);
    if (targetId === null) {
        return null;
    }

    const budget = await Budget.findByPk(targetId, { transaction: options.transaction });
    if (!budget) {
        return null;
    }

    const updates = buildBudgetPayload(data);
    Object.keys(updates).forEach((key) => {
        budget[key] = updates[key];
    });

    await budget.save({ transaction: options.transaction });
    clearCache();

    return typeof budget.get === 'function' ? budget.get({ plain: true }) : { ...budget };
};

const saveBudget = async ({ id, ...data } = {}, options = {}) => {
    if (id) {
        const updated = await updateBudget(id, { id, ...data }, options);
>>>>>>> 313770ec
        if (!updated) {
            const error = new Error('Orçamento não encontrado.');
            error.code = 'BUDGET_NOT_FOUND';
            throw error;
        }
<<<<<<< HEAD
        return updated;
    }

    return createBudget(payload, options);
};

const deleteBudget = async ({ id, userId } = {}, options = {}) => {
=======

        budget.monthlyLimit = monthlyLimit;
        budget.thresholds = thresholds;
        budget.referenceMonth = referenceMonth;
        budget.userId = userId;
        budget.financeCategoryId = financeCategoryId;

        await budget.save();
        clearCache();
        return budget;
    }

    const created = await Budget.create({
        monthlyLimit,
        thresholds,
        referenceMonth,
        userId,
        financeCategoryId
    });

    clearCache();
    return created;
};

const deleteBudget = async ({ id, userId }, options = {}) => {
>>>>>>> 313770ec
    const budget = await findBudgetById({ id, userId }, options);
    if (!budget) {
        const error = new Error('Orçamento não encontrado.');
        error.code = 'BUDGET_NOT_FOUND';
        throw error;
    }
    if (typeof budget.destroy === 'function') {
        await budget.destroy({ transaction: options.transaction });
    }

<<<<<<< HEAD
    await budget.destroy({ transaction: options?.transaction });
    clearCache();
};

const getBudgetOverview = async (filters = {}, options = {}) => {
    const response = await financeReportingService.getBudgetSummaries(filters, {
        ...(options || {}),
        includeCategoryConsumption: true
    });

    if (response && typeof response === 'object' && !Array.isArray(response)) {
        return response;
    }

    return {
        summaries: Array.isArray(response) ? response : [],
        categoryConsumption: [],
        months: []
    };
};

const getBudgetConsumptionSummary = async (budgetId, filters = {}, options = {}) => {
    const overview = await getBudgetOverview(filters, options);
    const summaries = Array.isArray(overview?.summaries) ? overview.summaries : [];

    const targetId = getComparableId(budgetId);
    const relevantSummaries = summaries.filter((item) => getComparableId(item?.budgetId) === targetId);

    const utils = financeReportingService?.utils || {};
    const normalizeThresholdList = typeof utils.normalizeThresholdList === 'function'
        ? utils.normalizeThresholdList
        : fallbackNormalizeThresholdList;
    const resolveBudgetStatus = typeof utils.resolveBudgetStatus === 'function'
        ? utils.resolveBudgetStatus
        : fallbackResolveBudgetStatus;

    const totalLimit = roundCurrency(relevantSummaries.reduce((acc, item) => acc + toNumber(item?.monthlyLimit), 0));
    const totalConsumption = roundCurrency(relevantSummaries.reduce((acc, item) => acc + toNumber(item?.consumption), 0));
    const remaining = roundCurrency(totalLimit - totalConsumption);
    const ratio = totalLimit > 0 ? totalConsumption / totalLimit : 0;
    const percentage = roundCurrency(ratio * 100);

    const aggregatedThresholds = normalizeThresholdList(
        relevantSummaries.reduce((acc, item) => {
            if (Array.isArray(item?.thresholds)) {
                item.thresholds.forEach((threshold) => {
                    acc.push(threshold);
                });
            }
            return acc;
        }, [])
    );

    let statusMeta = resolveBudgetStatus(totalConsumption, totalLimit, aggregatedThresholds);

    if (!statusMeta || typeof statusMeta !== 'object') {
        statusMeta = buildDefaultStatusMeta('healthy');
    } else {
        statusMeta = { ...statusMeta };
    }

    if (ratio >= 0.9 && statusMeta.key !== 'critical' && statusMeta.key !== 'warning') {
        statusMeta = buildDefaultStatusMeta('warning');
    }

    const months = Array.isArray(overview?.months)
        ? overview.months
        : relevantSummaries.map((item) => item?.month).filter(Boolean);

    return {
        budgetId: relevantSummaries[0]?.budgetId ?? (targetId === null ? null : budgetId),
        totalLimit,
        totalConsumption,
        remaining,
        ratio,
        percentage,
        status: statusMeta.key || 'healthy',
        statusLabel: statusMeta.label || 'Consumo saudável',
        statusMeta,
        months
    };
};

const __testing = {
    toNumber,
    roundCurrency,
    getComparableId,
    fallbackNormalizeThresholdList,
    fallbackResolveBudgetStatus,
    buildDefaultStatusMeta,
    clearCache
=======
    await budget.destroy();
    clearCache();
>>>>>>> 313770ec
};

module.exports = {
    listBudgets,
    createBudget,
    updateBudget,
    getBudgetConsumptionSummary,
    saveBudget,
<<<<<<< HEAD
    createBudget,
    updateBudget,
    deleteBudget,
    getBudgetConsumptionSummary,
    getBudgetOverview,
    __testing
=======
    deleteBudget,
    __testing: {
        clearCache
    }
>>>>>>> 313770ec
};<|MERGE_RESOLUTION|>--- conflicted
+++ resolved
@@ -1,7 +1,5 @@
 const { Budget } = require('../../database/models');
 const financeReportingService = require('./financeReportingService');
-<<<<<<< HEAD
-
 const DEFAULT_PAGE = 1;
 const DEFAULT_PAGE_SIZE = 25;
 
@@ -164,83 +162,11 @@
             return Number(numeric.toFixed(4));
         })
         .filter((item) => item !== null);
-
-=======
-const budgetListCache = new Map();
-
-const toPlainBudget = (budget) => {
-    if (!budget) {
-        return null;
-    }
-    return typeof budget.get === 'function' ? budget.get({ plain: true }) : budget;
-};
-
-const normalizeId = (value) => {
-    if (value === undefined || value === null || value === '') {
-        return null;
-    }
-    const numeric = Number.parseInt(value, 10);
-    return Number.isInteger(numeric) ? numeric : null;
-};
-
-const normalizeMonthlyLimit = (value) => {
-    if (value === undefined || value === null || value === '') {
-        return null;
-    }
-
-    if (typeof value === 'number' && Number.isFinite(value)) {
-        return Number(value.toFixed(2));
-    }
-
-    if (typeof value === 'string') {
-        const cleaned = value.trim().replace(/\./g, '').replace(',', '.');
-        if (!cleaned) {
-            return null;
-        }
-        const parsed = Number.parseFloat(cleaned);
-        return Number.isFinite(parsed) ? Number(parsed.toFixed(2)) : null;
-    }
-
-    return null;
-};
-
-const normalizeThresholds = (value) => {
-    if (value === undefined || value === null) {
-        return [];
-    }
-
-    const list = Array.isArray(value) ? value : [value];
-    const normalized = list
-        .map((item) => {
-            if (item === undefined || item === null) {
-                return null;
-            }
-            if (typeof item === 'number' && Number.isFinite(item)) {
-                return Number(item.toFixed(2));
-            }
-            if (typeof item === 'string') {
-                const trimmed = item.trim();
-                if (!trimmed) {
-                    return null;
-                }
-                const parsed = Number.parseFloat(trimmed.replace(',', '.'));
-                return Number.isFinite(parsed) ? Number(parsed.toFixed(2)) : null;
-            }
-            return null;
-        })
-        .filter((item) => item !== null);
-
-    if (!normalized.length) {
-        return [];
-    }
-
->>>>>>> 313770ec
     const unique = Array.from(new Set(normalized));
     unique.sort((a, b) => a - b);
     return unique;
 };
 
-<<<<<<< HEAD
 const buildDefaultStatusMeta = (key = 'healthy') => {
     const utils = financeReportingService?.utils;
     const meta = utils?.DEFAULT_STATUS_META?.[key];
@@ -336,43 +262,12 @@
 const setCacheResult = (key, value) => {
     budgetListCache.set(key, value);
     return value;
-=======
-const normalizeReferenceMonth = (value) => {
-    if (!value) {
-        return null;
-    }
-
-    if (value instanceof Date && !Number.isNaN(value.getTime())) {
-        return value.toISOString().slice(0, 10);
-    }
-
-    if (typeof value === 'string') {
-        const trimmed = value.trim();
-        if (!trimmed) {
-            return null;
-        }
-        if (/^\d{4}-\d{2}$/.test(trimmed)) {
-            return `${trimmed}-01`;
-        }
-        return trimmed;
-    }
-
-    if (typeof value === 'number' && Number.isFinite(value)) {
-        const date = new Date(value);
-        if (!Number.isNaN(date.getTime())) {
-            return date.toISOString().slice(0, 10);
-        }
-    }
-
-    return null;
->>>>>>> 313770ec
 };
 
 const clearCache = () => {
     budgetListCache.clear();
 };
 
-<<<<<<< HEAD
 const listBudgets = async (filters = {}, options = {}) => {
     const pagination = normalizePaginationOptions(options);
     const cacheKey = buildCacheKey(filters, pagination);
@@ -413,101 +308,11 @@
                 pagination: computePagination(pagination.page, pagination.pageSize, 0)
             };
             return setCacheResult(cacheKey, emptyResult);
-=======
-const buildCacheKey = (filters, pagination) => {
-    const normalizedFilters = {
-        userId: normalizeId(filters.userId),
-        financeCategoryId: normalizeId(filters.financeCategoryId)
-    };
-
-    return JSON.stringify({ filters: normalizedFilters, pagination });
-};
-
-const getPaginationSettings = (options = {}) => {
-    const parsedPage = Number.parseInt(options.page, 10);
-    const parsedPageSize = Number.parseInt(options.pageSize, 10);
-
-    const page = Number.isInteger(parsedPage) && parsedPage > 0 ? parsedPage : 1;
-    const pageSize = Number.isInteger(parsedPageSize) && parsedPageSize > 0 ? parsedPageSize : 25;
-
-    return { page, pageSize };
-};
-
-const buildWhereClause = (filters = {}) => {
-    const where = {};
-
-    const normalizedUserId = normalizeId(filters.userId);
-    if (normalizedUserId !== null) {
-        where.userId = normalizedUserId;
-    }
-
-    const normalizedCategoryId = normalizeId(filters.financeCategoryId);
-    if (normalizedCategoryId !== null) {
-        where.financeCategoryId = normalizedCategoryId;
-    }
-
-    return where;
-};
-
-const buildEmptyResult = (pagination) => ({
-    data: [],
-    pagination: {
-        page: pagination.page,
-        pageSize: pagination.pageSize,
-        totalItems: 0,
-        totalPages: 0
-    }
-});
-
-const listBudgets = async (filters = {}, paginationOptions = {}) => {
-    const pagination = getPaginationSettings(paginationOptions);
-    const cacheKey = buildCacheKey(filters, pagination);
-
-    if (budgetListCache.has(cacheKey)) {
-        return budgetListCache.get(cacheKey);
-    }
-
-    const where = buildWhereClause(filters);
-    const offset = (pagination.page - 1) * pagination.pageSize;
-
-    try {
-        const { rows, count } = await Budget.findAndCountAll({
-            where,
-            offset,
-            limit: pagination.pageSize,
-            order: [
-                ['referenceMonth', 'DESC'],
-                ['financeCategoryId', 'ASC']
-            ]
-        });
-
-        const data = Array.isArray(rows) ? rows.map(toPlainBudget).filter(Boolean) : [];
-        const totalPages = pagination.pageSize > 0 ? Math.ceil(count / pagination.pageSize) : 0;
-
-        const result = {
-            data,
-            pagination: {
-                page: pagination.page,
-                pageSize: pagination.pageSize,
-                totalItems: count,
-                totalPages: Number.isFinite(totalPages) ? totalPages : 0
-            }
-        };
-
-        budgetListCache.set(cacheKey, result);
-        return result;
-    } catch (error) {
-        if (typeof error?.message === 'string' && /no such table/i.test(error.message)) {
-            const emptyResult = buildEmptyResult(pagination);
-            budgetListCache.set(cacheKey, emptyResult);
-            return emptyResult;
->>>>>>> 313770ec
         }
         throw error;
     }
 };
 
-<<<<<<< HEAD
 const normalizeBudgetCreationPayload = (data = {}) => {
     const payload = {};
 
@@ -607,293 +412,11 @@
 const saveBudget = async (payload, options = {}) => {
     if (payload?.id) {
         const updated = await updateBudget(payload.id, payload, options);
-=======
-const applyBudgetUpdates = (budget, updates) => {
-    if (updates.monthlyLimit !== undefined) {
-        budget.monthlyLimit = normalizeMonthlyLimit(updates.monthlyLimit);
-    }
-
-    if (updates.thresholds !== undefined) {
-        budget.thresholds = normalizeThresholds(updates.thresholds);
-    }
-
-    if (updates.referenceMonth !== undefined) {
-        budget.referenceMonth = normalizeReferenceMonth(updates.referenceMonth);
-    }
-
-    if (updates.userId !== undefined) {
-        budget.userId = normalizeId(updates.userId);
-    }
-
-    if (updates.financeCategoryId !== undefined) {
-        budget.financeCategoryId = normalizeId(updates.financeCategoryId);
-    }
-};
-
-const buildQueryOptions = (options = {}) => {
-    const queryOptions = { ...options };
-    if (!Object.prototype.hasOwnProperty.call(queryOptions, 'transaction')) {
-        queryOptions.transaction = options.transaction;
-    }
-    return queryOptions;
-};
-
-const createBudget = async (input = {}, options = {}) => {
-    const normalizedUserId = normalizeId(input.userId);
-    const normalizedCategoryId = normalizeId(input.financeCategoryId);
-    const normalizedMonthlyLimit = normalizeMonthlyLimit(input.monthlyLimit);
-    const normalizedThresholds = normalizeThresholds(input.thresholds);
-    const normalizedReferenceMonth = normalizeReferenceMonth(input.referenceMonth);
-
-    const payload = {};
-    if (normalizedUserId !== null) {
-        payload.userId = normalizedUserId;
-    }
-    if (normalizedCategoryId !== null) {
-        payload.financeCategoryId = normalizedCategoryId;
-    }
-    if (normalizedMonthlyLimit !== null) {
-        payload.monthlyLimit = normalizedMonthlyLimit;
-    }
-    if (normalizedThresholds.length) {
-        payload.thresholds = normalizedThresholds;
-    }
-    if (normalizedReferenceMonth) {
-        payload.referenceMonth = normalizedReferenceMonth;
-    }
-
-    const queryOptions = buildQueryOptions(options);
-    const budget = await Budget.create(payload, queryOptions);
-    clearCache();
-    return toPlainBudget(budget);
-};
-
-const updateBudget = async (id, updates = {}, options = {}) => {
-    const normalizedId = normalizeId(id);
-    if (normalizedId === null) {
-        return null;
-    }
-
-    const queryOptions = buildQueryOptions(options);
-    const budget = await Budget.findByPk(normalizedId, queryOptions);
-    if (!budget) {
-        return null;
-    }
-
-    applyBudgetUpdates(budget, updates);
-    await budget.save(queryOptions);
-    clearCache();
-    return toPlainBudget(budget);
-};
-
-const getBudgetConsumptionSummary = async (budgetId, filters = {}, options = {}) => {
-    const normalizedBudgetId = normalizeId(budgetId);
-    if (normalizedBudgetId === null) {
-        return null;
-    }
-
-    const overview = await financeReportingService.getBudgetSummaries(filters, {
-        ...options,
-        includeCategoryConsumption: true
-    });
-
-    const summaries = Array.isArray(overview?.summaries)
-        ? overview.summaries.filter((item) => normalizeId(item.budgetId) === normalizedBudgetId)
-        : [];
-
-    if (!summaries.length) {
-        return {
-            budgetId: normalizedBudgetId,
-            totalLimit: 0,
-            totalConsumption: 0,
-            remaining: 0,
-            status: 'ok',
-            months: Array.isArray(overview?.months) ? overview.months : [],
-            categoryConsumption: Array.isArray(overview?.categoryConsumption) ? overview.categoryConsumption : []
-        };
-    }
-
-    const totals = summaries.reduce(
-        (acc, item) => {
-            const monthlyLimit = Number(item.monthlyLimit || 0);
-            const consumption = Number(item.consumption || 0);
-
-            acc.totalLimit += Number.isFinite(monthlyLimit) ? monthlyLimit : 0;
-            acc.totalConsumption += Number.isFinite(consumption) ? consumption : 0;
-
-            const thresholds = Array.isArray(item.thresholds) ? item.thresholds : [];
-            thresholds.forEach((threshold) => {
-                const numeric = Number(threshold);
-                if (Number.isFinite(numeric) && numeric > acc.highestThreshold) {
-                    acc.highestThreshold = numeric;
-                }
-            });
-
-            return acc;
-        },
-        { totalLimit: 0, totalConsumption: 0, highestThreshold: 0 }
-    );
-
-    let status = 'ok';
-    if (totals.totalLimit > 0 && totals.totalConsumption >= totals.totalLimit) {
-        status = 'alert';
-    } else if (totals.highestThreshold > 0 && totals.totalConsumption >= totals.highestThreshold) {
-        status = 'warning';
-    }
-
-    const remaining = totals.totalLimit - totals.totalConsumption;
-
-    return {
-        budgetId: normalizedBudgetId,
-        totalLimit: Number(totals.totalLimit.toFixed(2)),
-        totalConsumption: Number(totals.totalConsumption.toFixed(2)),
-        remaining: Number(remaining.toFixed(2)),
-        status,
-        months: Array.isArray(overview?.months) ? overview.months : [],
-        categoryConsumption: Array.isArray(overview?.categoryConsumption) ? overview.categoryConsumption : []
-    };
-};
-
-const findBudgetById = async ({ id, userId }) => {
-    const where = {};
-
-    const normalizedId = normalizeId(id);
-    if (normalizedId !== null) {
-        where.id = normalizedId;
-    }
-
-    const normalizedUserId = normalizeId(userId);
-    if (normalizedUserId !== null) {
-        where.userId = normalizedUserId;
-    }
-
-    return Budget.findOne({ where });
-};
-
-const listBudgets = async (filters = {}, pagination = {}, options = {}) => {
-    const where = {};
-    const userId = normalizeId(filters.userId);
-    const financeCategoryId = normalizeId(filters.financeCategoryId);
-
-    if (userId !== null) {
-        where.userId = userId;
-    }
-
-    if (financeCategoryId !== null) {
-        where.financeCategoryId = financeCategoryId;
-    }
-
-    const { page, pageSize } = normalizePagination(pagination);
-    const cacheKey = buildCacheKey(where, { page, pageSize });
-
-    if (listCache.has(cacheKey)) {
-        const cached = listCache.get(cacheKey);
-        return {
-            data: cached.data.map((item) => ({ ...item })),
-            pagination: { ...cached.pagination }
-        };
-    }
-
-    try {
-        const result = await Budget.findAndCountAll({
-            where,
-            limit: pageSize,
-            offset: (page - 1) * pageSize,
-            order: [['referenceMonth', 'DESC'], ['financeCategoryId', 'ASC']],
-            ...options
-        });
-
-        const data = Array.isArray(result.rows) ? result.rows.map(formatBudgetRow) : [];
-        const totalItems = Number.isFinite(result.count) ? result.count : Array.isArray(result.rows) ? result.rows.length : 0;
-        const totalPages = pageSize > 0 ? Math.ceil(totalItems / pageSize) : 0;
-
-        const payload = {
-            data,
-            pagination: {
-                page,
-                pageSize,
-                totalItems,
-                totalPages
-            }
-        };
-
-        listCache.set(cacheKey, payload);
-
-        return {
-            data: data.map((item) => ({ ...item })),
-            pagination: { ...payload.pagination }
-        };
-    } catch (error) {
-        if (typeof error.message === 'string' && error.message.includes('no such table: budgets')) {
-            return {
-                data: [],
-                pagination: {
-                    page: DEFAULT_PAGE,
-                    pageSize: DEFAULT_PAGE_SIZE,
-                    totalItems: 0,
-                    totalPages: 0
-                }
-            };
-        }
-
-        throw error;
-    }
-};
-
-const findBudgetById = async ({ id, userId }, options = {}) => {
-    const budgetId = normalizeId(id);
-    if (budgetId === null) {
-        return null;
-    }
-
-    const where = { id: budgetId };
-    const normalizedUserId = normalizeId(userId);
-    if (normalizedUserId !== null) {
-        where.userId = normalizedUserId;
-    }
-
-    return Budget.findOne({ where, ...options });
-};
-
-const createBudget = async (data = {}, options = {}) => {
-    const payload = buildBudgetPayload(data);
-    const budget = await Budget.create(payload, options);
-    clearCache();
-    return typeof budget.get === 'function' ? budget.get({ plain: true }) : budget;
-};
-
-const updateBudget = async (budgetId, data = {}, options = {}) => {
-    const targetId = normalizeId(budgetId);
-    if (targetId === null) {
-        return null;
-    }
-
-    const budget = await Budget.findByPk(targetId, { transaction: options.transaction });
-    if (!budget) {
-        return null;
-    }
-
-    const updates = buildBudgetPayload(data);
-    Object.keys(updates).forEach((key) => {
-        budget[key] = updates[key];
-    });
-
-    await budget.save({ transaction: options.transaction });
-    clearCache();
-
-    return typeof budget.get === 'function' ? budget.get({ plain: true }) : { ...budget };
-};
-
-const saveBudget = async ({ id, ...data } = {}, options = {}) => {
-    if (id) {
-        const updated = await updateBudget(id, { id, ...data }, options);
->>>>>>> 313770ec
         if (!updated) {
             const error = new Error('Orçamento não encontrado.');
             error.code = 'BUDGET_NOT_FOUND';
             throw error;
         }
-<<<<<<< HEAD
         return updated;
     }
 
@@ -901,33 +424,6 @@
 };
 
 const deleteBudget = async ({ id, userId } = {}, options = {}) => {
-=======
-
-        budget.monthlyLimit = monthlyLimit;
-        budget.thresholds = thresholds;
-        budget.referenceMonth = referenceMonth;
-        budget.userId = userId;
-        budget.financeCategoryId = financeCategoryId;
-
-        await budget.save();
-        clearCache();
-        return budget;
-    }
-
-    const created = await Budget.create({
-        monthlyLimit,
-        thresholds,
-        referenceMonth,
-        userId,
-        financeCategoryId
-    });
-
-    clearCache();
-    return created;
-};
-
-const deleteBudget = async ({ id, userId }, options = {}) => {
->>>>>>> 313770ec
     const budget = await findBudgetById({ id, userId }, options);
     if (!budget) {
         const error = new Error('Orçamento não encontrado.');
@@ -938,7 +434,6 @@
         await budget.destroy({ transaction: options.transaction });
     }
 
-<<<<<<< HEAD
     await budget.destroy({ transaction: options?.transaction });
     clearCache();
 };
@@ -1030,10 +525,6 @@
     fallbackResolveBudgetStatus,
     buildDefaultStatusMeta,
     clearCache
-=======
-    await budget.destroy();
-    clearCache();
->>>>>>> 313770ec
 };
 
 module.exports = {
@@ -1042,17 +533,10 @@
     updateBudget,
     getBudgetConsumptionSummary,
     saveBudget,
-<<<<<<< HEAD
     createBudget,
     updateBudget,
     deleteBudget,
     getBudgetConsumptionSummary,
     getBudgetOverview,
     __testing
-=======
-    deleteBudget,
-    __testing: {
-        clearCache
-    }
->>>>>>> 313770ec
 };
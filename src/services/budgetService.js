const { Budget } = require('../../database/models');
const financeReportingService = require('./financeReportingService');

const DEFAULT_PAGE = 1;
const DEFAULT_PAGE_SIZE = 25;
const MAX_PAGE_SIZE = 100;

const listCache = new Map();

<<<<<<< HEAD
const clearCache = () => {
    listCache.clear();
};

const normalizeId = (value) => {
    if (value === undefined || value === null || value === '') {
        return null;
    }

    const parsed = Number.parseInt(value, 10);
    if (!Number.isFinite(parsed) || parsed <= 0) {
        return null;
    }

    return parsed;
};

const normalizeNumber = (value) => {
    if (value === undefined || value === null || value === '') {
        return null;
    }

    if (typeof value === 'number') {
        return Number.isFinite(value) ? value : null;
    }

=======
const normalizeIntegerId = (value) => {
    if (value === null || value === undefined || value === '') {
        return null;
    }
    const parsed = Number.parseInt(String(value).trim(), 10);
    return Number.isInteger(parsed) ? parsed : null;
};

const parseLocalizedNumber = (value) => {
    if (value === null || value === undefined || value === '') {
        return null;
    }

    if (typeof value === 'number') {
        return Number.isFinite(value) ? value : null;
    }

>>>>>>> 1a6a81e1
    if (typeof value === 'string') {
        const trimmed = value.trim();
        if (!trimmed) {
            return null;
        }

<<<<<<< HEAD
        const sanitized = trimmed.replace(/\./g, '').replace(',', '.');
=======
        const hasComma = trimmed.includes(',');
        const sanitized = hasComma
            ? trimmed.replace(/\./g, '').replace(',', '.')
            : trimmed;

>>>>>>> 1a6a81e1
        const parsed = Number.parseFloat(sanitized);
        return Number.isFinite(parsed) ? parsed : null;
    }

<<<<<<< HEAD
    const parsed = Number.parseFloat(String(value));
    return Number.isFinite(parsed) ? parsed : null;
};

const normalizeThresholdList = (value) => {
    if (value === undefined || value === null) {
        return [];
    }

    const list = Array.isArray(value) ? value : [value];
    const normalized = list
        .map((item) => normalizeNumber(item))
        .filter((item) => Number.isFinite(item) && item > 0)
        .map((item) => Number(item.toFixed(4)));

    const uniqueValues = Array.from(new Set(normalized));
    uniqueValues.sort((a, b) => a - b);
    return uniqueValues;
};

const normalizeReferenceMonth = (value) => {
    if (value === undefined || value === null || value === '') {
=======
    const parsed = Number.parseFloat(value);
    return Number.isFinite(parsed) ? parsed : null;
};

const normalizeAmount = (value) => {
    const numeric = parseLocalizedNumber(value);
    if (numeric === null) {
        return null;
    }
    return Number(numeric.toFixed(2));
};

const normalizeThresholdValues = (value) => {
    if (value === null || value === undefined) {
        return [];
    }

    const rawList = Array.isArray(value) ? value : [value];
    const uniqueMap = new Map();

    rawList.forEach((item) => {
        const normalized = normalizeAmount(item);
        if (normalized !== null && normalized > 0) {
            const key = normalized.toFixed(2);
            if (!uniqueMap.has(key)) {
                uniqueMap.set(key, normalized);
            }
        }
    });

    const normalizedList = Array.from(uniqueMap.values());
    normalizedList.sort((a, b) => a - b);
    return normalizedList;
};

const normalizeReferenceMonth = (value) => {
    if (!value) {
>>>>>>> 1a6a81e1
        return null;
    }

    if (value instanceof Date) {
<<<<<<< HEAD
        if (Number.isNaN(value.getTime())) {
            return null;
        }
        return new Date(Date.UTC(value.getUTCFullYear(), value.getUTCMonth(), 1)).toISOString().slice(0, 10);
    }

    if (typeof value === 'number') {
        const date = new Date(value);
        if (Number.isNaN(date.getTime())) {
            return null;
        }
        return new Date(Date.UTC(date.getUTCFullYear(), date.getUTCMonth(), 1)).toISOString().slice(0, 10);
    }

    if (typeof value === 'string') {
        const trimmed = value.trim();
        if (!trimmed) {
            return null;
        }

        let reference;
        if (/^\d{4}-\d{2}$/.test(trimmed)) {
            reference = new Date(`${trimmed}-01T00:00:00Z`);
        } else {
            reference = new Date(trimmed);
        }

        if (Number.isNaN(reference.getTime())) {
            return null;
        }

        return new Date(Date.UTC(reference.getUTCFullYear(), reference.getUTCMonth(), 1)).toISOString().slice(0, 10);
    }

    return null;
};

const buildBudgetPayload = (input = {}) => {
    const payload = {};

    if ('monthlyLimit' in input) {
        const monthlyLimit = normalizeNumber(input.monthlyLimit);
        if (monthlyLimit !== null) {
            payload.monthlyLimit = monthlyLimit;
        }
    }

    if ('thresholds' in input) {
        payload.thresholds = normalizeThresholdList(input.thresholds);
    }

    if ('referenceMonth' in input) {
        payload.referenceMonth = normalizeReferenceMonth(input.referenceMonth);
    }

    if ('userId' in input) {
        const userId = normalizeId(input.userId);
        if (userId !== null) {
            payload.userId = userId;
        }
    }

    if ('financeCategoryId' in input) {
        const financeCategoryId = normalizeId(input.financeCategoryId);
        if (financeCategoryId !== null) {
            payload.financeCategoryId = financeCategoryId;
        }
    }

    return payload;
};

const normalizePagination = (pagination = {}) => {
    const pageValue = Number.parseInt(pagination.page, 10);
    const sizeValue = Number.parseInt(pagination.pageSize, 10);

    const page = Number.isInteger(pageValue) && pageValue > 0 ? pageValue : DEFAULT_PAGE;
    const pageSize = Number.isInteger(sizeValue) && sizeValue > 0 ? Math.min(sizeValue, MAX_PAGE_SIZE) : DEFAULT_PAGE_SIZE;

    return { page, pageSize };
=======
        if (!Number.isFinite(value.getTime())) {
            return null;
        }
        const year = value.getUTCFullYear();
        const month = value.getUTCMonth() + 1;
        return `${year}-${String(month).padStart(2, '0')}-01`;
    }

    const stringValue = String(value).trim();
    if (!stringValue) {
        return null;
    }

    if (/^\d{4}-\d{2}$/.test(stringValue)) {
        return `${stringValue}-01`;
    }

    if (/^\d{4}-\d{2}-\d{2}$/.test(stringValue)) {
        return `${stringValue.slice(0, 7)}-01`;
    }

    const parsed = new Date(stringValue);
    if (!Number.isFinite(parsed.getTime())) {
        return null;
    }

    const year = parsed.getUTCFullYear();
    const month = parsed.getUTCMonth() + 1;
    return `${year}-${String(month).padStart(2, '0')}-01`;
};

const normalizeBudgetPayload = (payload = {}) => {
    const normalized = { ...payload };

    if ('monthlyLimit' in payload) {
        const monthlyLimit = normalizeAmount(payload.monthlyLimit);
        if (monthlyLimit !== null) {
            normalized.monthlyLimit = monthlyLimit;
        } else {
            delete normalized.monthlyLimit;
        }
    }

    if ('thresholds' in payload) {
        normalized.thresholds = normalizeThresholdValues(payload.thresholds);
    }

    if ('referenceMonth' in payload) {
        normalized.referenceMonth = normalizeReferenceMonth(payload.referenceMonth);
    }

    if ('userId' in payload) {
        const userId = normalizeIntegerId(payload.userId);
        if (userId !== null) {
            normalized.userId = userId;
        } else {
            delete normalized.userId;
        }
    }

    if ('financeCategoryId' in payload) {
        const financeCategoryId = normalizeIntegerId(payload.financeCategoryId);
        if (financeCategoryId !== null) {
            normalized.financeCategoryId = financeCategoryId;
        } else {
            delete normalized.financeCategoryId;
        }
    }

    if ('id' in payload) {
        const id = normalizeIntegerId(payload.id);
        normalized.id = id;
    }

    return normalized;
};

const getPlainRecord = (instance) => {
    if (instance && typeof instance.get === 'function') {
        return instance.get({ plain: true });
    }
    return instance;
};

const normalizePaginationOptions = (options = {}) => {
    const rawPage = Number.parseInt(options.page, 10);
    const page = Number.isInteger(rawPage) && rawPage > 0 ? rawPage : DEFAULT_PAGE;

    const rawPageSize = Number.parseInt(options.pageSize, 10);
    const normalizedSize = Number.isInteger(rawPageSize) && rawPageSize > 0 ? rawPageSize : DEFAULT_PAGE_SIZE;
    const pageSize = Math.min(normalizedSize, MAX_PAGE_SIZE);

    return { page, pageSize };
};

const buildPagination = (page, pageSize, totalItems) => {
    const safePageSize = pageSize > 0 ? pageSize : DEFAULT_PAGE_SIZE;
    const totalPages = safePageSize > 0 ? Math.ceil(totalItems / safePageSize) : 0;

    return {
        page,
        pageSize: safePageSize,
        totalItems,
        totalPages
    };
};

const buildListFilters = ({ userId, financeCategoryId } = {}) => {
    const filters = {};

    const normalizedUserId = normalizeIntegerId(userId);
    if (normalizedUserId !== null) {
        filters.userId = normalizedUserId;
    }

    const normalizedCategoryId = normalizeIntegerId(financeCategoryId);
    if (normalizedCategoryId !== null) {
        filters.financeCategoryId = normalizedCategoryId;
    }

    return filters;
};

const buildCacheKey = (filters, pagination) => JSON.stringify({ filters, pagination });

const isMissingBudgetTableError = (error) => {
    const message = String(
        error?.original?.message
        || error?.parent?.message
        || error?.message
        || ''
    ).toLowerCase();

    return message.includes('no such table') && message.includes('budget');
};

const clearListBudgetsCache = () => {
    listCache.clear();
};

const listBudgets = async ({ userId, financeCategoryId } = {}, options = {}) => {
    const filters = buildListFilters({ userId, financeCategoryId });
    const pagination = normalizePaginationOptions(options);
    const cacheKey = buildCacheKey(filters, pagination);

    if (listCache.has(cacheKey)) {
        return listCache.get(cacheKey);
    }

    try {
        const { rows = [], count = 0 } = await Budget.findAndCountAll({
            where: filters,
            order: [['referenceMonth', 'DESC'], ['financeCategoryId', 'ASC']],
            offset: (pagination.page - 1) * pagination.pageSize,
            limit: pagination.pageSize
        });

        const data = rows.map(getPlainRecord);
        const result = {
            data,
            pagination: buildPagination(pagination.page, pagination.pageSize, count)
        };

        listCache.set(cacheKey, result);
        return result;
    } catch (error) {
        if (isMissingBudgetTableError(error)) {
            const emptyResult = {
                data: [],
                pagination: buildPagination(pagination.page, pagination.pageSize, 0)
            };
            listCache.set(cacheKey, emptyResult);
            return emptyResult;
        }
        throw error;
    }
};

const findBudgetById = async ({ id, userId }, options = {}) => {
    const where = { id };

    const normalizedUserId = normalizeIntegerId(userId);
    if (normalizedUserId !== null) {
        where.userId = normalizedUserId;
    }

    return Budget.findOne({ where, ...options });
};

const createBudget = async (payload = {}, options = {}) => {
    const normalizedPayload = normalizeBudgetPayload(payload);
    const created = await Budget.create(normalizedPayload, options);
    clearListBudgetsCache();
    return getPlainRecord(created);
};

const updateBudget = async (budgetId, updates = {}, options = {}) => {
    const transactionOptions = { transaction: options?.transaction };
    const budget = await Budget.findByPk(budgetId, transactionOptions);

    if (!budget) {
        return null;
    }

    if (updates.monthlyLimit !== undefined) {
        const normalized = normalizeAmount(updates.monthlyLimit);
        if (normalized !== null) {
            budget.monthlyLimit = normalized;
        }
    }

    if (updates.thresholds !== undefined) {
        budget.thresholds = normalizeThresholdValues(updates.thresholds);
    }

    if (updates.referenceMonth !== undefined) {
        budget.referenceMonth = normalizeReferenceMonth(updates.referenceMonth);
    }

    await budget.save(transactionOptions);
    clearListBudgetsCache();
    return getPlainRecord(budget);
>>>>>>> 1a6a81e1
};

const buildCacheKey = (filters, pagination) => JSON.stringify({ filters, pagination });

const formatBudgetRow = (row) => {
    if (row && typeof row.get === 'function') {
        return row.get({ plain: true });
    }

    if (row && typeof row.toJSON === 'function') {
        return row.toJSON();
    }

    return { ...row };
};

const listBudgets = async (filters = {}, pagination = {}, options = {}) => {
    const where = {};
    const userId = normalizeId(filters.userId);
    const financeCategoryId = normalizeId(filters.financeCategoryId);

    if (userId !== null) {
        where.userId = userId;
    }

    if (financeCategoryId !== null) {
        where.financeCategoryId = financeCategoryId;
    }

    const { page, pageSize } = normalizePagination(pagination);
    const cacheKey = buildCacheKey(where, { page, pageSize });

    if (listCache.has(cacheKey)) {
        const cached = listCache.get(cacheKey);
        return {
            data: cached.data.map((item) => ({ ...item })),
            pagination: { ...cached.pagination }
        };
    }

    try {
        const result = await Budget.findAndCountAll({
            where,
            limit: pageSize,
            offset: (page - 1) * pageSize,
            order: [['referenceMonth', 'DESC'], ['financeCategoryId', 'ASC']],
            ...options
        });

        const data = Array.isArray(result.rows) ? result.rows.map(formatBudgetRow) : [];
        const totalItems = Number.isFinite(result.count) ? result.count : Array.isArray(result.rows) ? result.rows.length : 0;
        const totalPages = pageSize > 0 ? Math.ceil(totalItems / pageSize) : 0;

        const payload = {
            data,
            pagination: {
                page,
                pageSize,
                totalItems,
                totalPages
            }
        };

        listCache.set(cacheKey, payload);

        return {
            data: data.map((item) => ({ ...item })),
            pagination: { ...payload.pagination }
        };
    } catch (error) {
        if (typeof error.message === 'string' && error.message.includes('no such table: budgets')) {
            return {
                data: [],
                pagination: {
                    page: DEFAULT_PAGE,
                    pageSize: DEFAULT_PAGE_SIZE,
                    totalItems: 0,
                    totalPages: 0
                }
            };
        }

        throw error;
    }
};

const findBudgetById = async ({ id, userId }, options = {}) => {
    const budgetId = normalizeId(id);
    if (budgetId === null) {
        return null;
    }

    const where = { id: budgetId };
    const normalizedUserId = normalizeId(userId);
    if (normalizedUserId !== null) {
        where.userId = normalizedUserId;
    }

    return Budget.findOne({ where, ...options });
};

const createBudget = async (data = {}, options = {}) => {
    const payload = buildBudgetPayload(data);
    const budget = await Budget.create(payload, options);
    clearCache();
    return typeof budget.get === 'function' ? budget.get({ plain: true }) : budget;
};

const updateBudget = async (budgetId, data = {}, options = {}) => {
    const targetId = normalizeId(budgetId);
    if (targetId === null) {
        return null;
    }

    const budget = await Budget.findByPk(targetId, { transaction: options.transaction });
    if (!budget) {
        return null;
    }

    const updates = buildBudgetPayload(data);
    Object.keys(updates).forEach((key) => {
        budget[key] = updates[key];
    });

    await budget.save({ transaction: options.transaction });
    clearCache();

    return typeof budget.get === 'function' ? budget.get({ plain: true }) : { ...budget };
};

const saveBudget = async ({ id, ...data } = {}, options = {}) => {
    if (id) {
        const updated = await updateBudget(id, { id, ...data }, options);
        if (!updated) {
            const error = new Error('Orçamento não encontrado.');
            error.code = 'BUDGET_NOT_FOUND';
            throw error;
        }
<<<<<<< HEAD
        return updated;
    }

    return createBudget(data, options);
=======

        budget.monthlyLimit = monthlyLimit;
        budget.thresholds = thresholds;
        budget.referenceMonth = referenceMonth;
        budget.userId = userId;
        budget.financeCategoryId = financeCategoryId;

        await budget.save();
        clearListBudgetsCache();
        return budget;
    }

    const created = await Budget.create({
        monthlyLimit,
        thresholds,
        referenceMonth,
        userId,
        financeCategoryId
    });
    clearListBudgetsCache();
    return created;
>>>>>>> 1a6a81e1
};

const deleteBudget = async ({ id, userId }, options = {}) => {
    const budget = await findBudgetById({ id, userId }, options);
    if (!budget) {
        const error = new Error('Orçamento não encontrado.');
        error.code = 'BUDGET_NOT_FOUND';
        throw error;
    }

<<<<<<< HEAD
    if (typeof budget.destroy === 'function') {
        await budget.destroy({ transaction: options.transaction });
    }

    clearCache();
};

const sumValues = (items, key) => items.reduce((total, item) => {
    const value = Number.parseFloat(item?.[key]);
    if (!Number.isFinite(value)) {
        return total;
    }
    return total + value;
}, 0);

const flattenThresholds = (items) => {
    const values = [];
    items.forEach((item) => {
        if (Array.isArray(item?.thresholds)) {
            item.thresholds.forEach((threshold) => {
                const normalized = normalizeNumber(threshold);
                if (normalized !== null) {
                    values.push(normalized);
                }
            });
        }
    });
    return values;
};

const getBudgetConsumptionSummary = async (budgetId, filters = {}) => {
    const overview = await financeReportingService.getBudgetSummaries(filters, {
        includeCategoryConsumption: true,
        budgetIds: [budgetId]
    });

    const summaries = Array.isArray(overview?.summaries)
        ? overview.summaries.filter((item) => normalizeId(item?.budgetId) === normalizeId(budgetId))
        : [];

    const totalLimit = sumValues(summaries, 'monthlyLimit');
    const totalConsumption = sumValues(summaries, 'consumption');
    const thresholds = flattenThresholds(summaries);

    const resolver = financeReportingService.utils?.resolveBudgetStatus;
    const statusMeta = typeof resolver === 'function'
        ? resolver(totalConsumption, totalLimit, thresholds)
        : { key: 'unknown', label: 'Indefinido' };

    return {
        budgetId: normalizeId(budgetId),
        totalLimit,
        totalConsumption,
        thresholds,
        status: statusMeta.key,
        statusLabel: statusMeta.label,
        statusMeta,
        months: Array.isArray(overview?.months) ? [...overview.months] : [],
        summaries,
        categoryConsumption: Array.isArray(overview?.categoryConsumption)
            ? [...overview.categoryConsumption]
            : []
=======
    await budget.destroy();
    clearListBudgetsCache();
};

const sumNumeric = (list, key) => list.reduce((total, item) => {
    const value = Number.parseFloat(item?.[key]);
    return total + (Number.isFinite(value) ? value : 0);
}, 0);

const collectThresholds = (summaries) => {
    const values = new Map();
    summaries.forEach((summary) => {
        if (!Array.isArray(summary?.thresholds)) {
            return;
        }

        summary.thresholds.forEach((threshold) => {
            const amount = normalizeAmount(threshold);
            if (amount !== null && amount > 0) {
                const key = amount.toFixed(2);
                if (!values.has(key)) {
                    values.set(key, amount);
                }
            }
        });
    });

    const result = Array.from(values.values());
    result.sort((a, b) => a - b);
    return result;
};

const getBudgetConsumptionSummary = async (budgetId, filters = {}, options = {}) => {
    const requestOptions = {
        ...options,
        includeCategoryConsumption: true,
        budgetId
    };

    const overview = await financeReportingService.getBudgetSummaries(filters, requestOptions);
    const summaries = Array.isArray(overview?.summaries) ? overview.summaries : [];
    const filteredSummaries = summaries.filter((summary) => summary?.budgetId === budgetId);

    const totalLimit = sumNumeric(filteredSummaries, 'monthlyLimit');
    const totalConsumption = sumNumeric(filteredSummaries, 'consumption');
    const thresholds = collectThresholds(filteredSummaries);

    const resolver = financeReportingService?.utils?.resolveBudgetStatus;
    const statusMeta = typeof resolver === 'function'
        ? resolver(totalConsumption, totalLimit, thresholds)
        : null;

    return {
        budgetId,
        totalLimit,
        totalConsumption,
        status: statusMeta?.key || null,
        thresholds,
        months: Array.isArray(overview?.months) ? overview.months : [],
        categoryConsumption: Array.isArray(overview?.categoryConsumption)
            ? overview.categoryConsumption
            : [],
        summaries: filteredSummaries
>>>>>>> 1a6a81e1
    };
};

module.exports = {
    listBudgets,
    createBudget,
    updateBudget,
    saveBudget,
    deleteBudget,
    getBudgetConsumptionSummary,
    __testing: {
<<<<<<< HEAD
        clearCache
=======
        clearCache: clearListBudgetsCache
>>>>>>> 1a6a81e1
    }
};<|MERGE_RESOLUTION|>--- conflicted
+++ resolved
@@ -6,8 +6,6 @@
 const MAX_PAGE_SIZE = 100;
 
 const listCache = new Map();
-
-<<<<<<< HEAD
 const clearCache = () => {
     listCache.clear();
 };
@@ -34,45 +32,16 @@
         return Number.isFinite(value) ? value : null;
     }
 
-=======
-const normalizeIntegerId = (value) => {
-    if (value === null || value === undefined || value === '') {
-        return null;
-    }
-    const parsed = Number.parseInt(String(value).trim(), 10);
-    return Number.isInteger(parsed) ? parsed : null;
-};
-
-const parseLocalizedNumber = (value) => {
-    if (value === null || value === undefined || value === '') {
-        return null;
-    }
-
-    if (typeof value === 'number') {
-        return Number.isFinite(value) ? value : null;
-    }
-
->>>>>>> 1a6a81e1
     if (typeof value === 'string') {
         const trimmed = value.trim();
         if (!trimmed) {
             return null;
         }
 
-<<<<<<< HEAD
         const sanitized = trimmed.replace(/\./g, '').replace(',', '.');
-=======
-        const hasComma = trimmed.includes(',');
-        const sanitized = hasComma
-            ? trimmed.replace(/\./g, '').replace(',', '.')
-            : trimmed;
-
->>>>>>> 1a6a81e1
         const parsed = Number.parseFloat(sanitized);
         return Number.isFinite(parsed) ? parsed : null;
     }
-
-<<<<<<< HEAD
     const parsed = Number.parseFloat(String(value));
     return Number.isFinite(parsed) ? parsed : null;
 };
@@ -95,50 +64,10 @@
 
 const normalizeReferenceMonth = (value) => {
     if (value === undefined || value === null || value === '') {
-=======
-    const parsed = Number.parseFloat(value);
-    return Number.isFinite(parsed) ? parsed : null;
-};
-
-const normalizeAmount = (value) => {
-    const numeric = parseLocalizedNumber(value);
-    if (numeric === null) {
-        return null;
-    }
-    return Number(numeric.toFixed(2));
-};
-
-const normalizeThresholdValues = (value) => {
-    if (value === null || value === undefined) {
-        return [];
-    }
-
-    const rawList = Array.isArray(value) ? value : [value];
-    const uniqueMap = new Map();
-
-    rawList.forEach((item) => {
-        const normalized = normalizeAmount(item);
-        if (normalized !== null && normalized > 0) {
-            const key = normalized.toFixed(2);
-            if (!uniqueMap.has(key)) {
-                uniqueMap.set(key, normalized);
-            }
-        }
-    });
-
-    const normalizedList = Array.from(uniqueMap.values());
-    normalizedList.sort((a, b) => a - b);
-    return normalizedList;
-};
-
-const normalizeReferenceMonth = (value) => {
-    if (!value) {
->>>>>>> 1a6a81e1
         return null;
     }
 
     if (value instanceof Date) {
-<<<<<<< HEAD
         if (Number.isNaN(value.getTime())) {
             return null;
         }
@@ -219,230 +148,6 @@
     const pageSize = Number.isInteger(sizeValue) && sizeValue > 0 ? Math.min(sizeValue, MAX_PAGE_SIZE) : DEFAULT_PAGE_SIZE;
 
     return { page, pageSize };
-=======
-        if (!Number.isFinite(value.getTime())) {
-            return null;
-        }
-        const year = value.getUTCFullYear();
-        const month = value.getUTCMonth() + 1;
-        return `${year}-${String(month).padStart(2, '0')}-01`;
-    }
-
-    const stringValue = String(value).trim();
-    if (!stringValue) {
-        return null;
-    }
-
-    if (/^\d{4}-\d{2}$/.test(stringValue)) {
-        return `${stringValue}-01`;
-    }
-
-    if (/^\d{4}-\d{2}-\d{2}$/.test(stringValue)) {
-        return `${stringValue.slice(0, 7)}-01`;
-    }
-
-    const parsed = new Date(stringValue);
-    if (!Number.isFinite(parsed.getTime())) {
-        return null;
-    }
-
-    const year = parsed.getUTCFullYear();
-    const month = parsed.getUTCMonth() + 1;
-    return `${year}-${String(month).padStart(2, '0')}-01`;
-};
-
-const normalizeBudgetPayload = (payload = {}) => {
-    const normalized = { ...payload };
-
-    if ('monthlyLimit' in payload) {
-        const monthlyLimit = normalizeAmount(payload.monthlyLimit);
-        if (monthlyLimit !== null) {
-            normalized.monthlyLimit = monthlyLimit;
-        } else {
-            delete normalized.monthlyLimit;
-        }
-    }
-
-    if ('thresholds' in payload) {
-        normalized.thresholds = normalizeThresholdValues(payload.thresholds);
-    }
-
-    if ('referenceMonth' in payload) {
-        normalized.referenceMonth = normalizeReferenceMonth(payload.referenceMonth);
-    }
-
-    if ('userId' in payload) {
-        const userId = normalizeIntegerId(payload.userId);
-        if (userId !== null) {
-            normalized.userId = userId;
-        } else {
-            delete normalized.userId;
-        }
-    }
-
-    if ('financeCategoryId' in payload) {
-        const financeCategoryId = normalizeIntegerId(payload.financeCategoryId);
-        if (financeCategoryId !== null) {
-            normalized.financeCategoryId = financeCategoryId;
-        } else {
-            delete normalized.financeCategoryId;
-        }
-    }
-
-    if ('id' in payload) {
-        const id = normalizeIntegerId(payload.id);
-        normalized.id = id;
-    }
-
-    return normalized;
-};
-
-const getPlainRecord = (instance) => {
-    if (instance && typeof instance.get === 'function') {
-        return instance.get({ plain: true });
-    }
-    return instance;
-};
-
-const normalizePaginationOptions = (options = {}) => {
-    const rawPage = Number.parseInt(options.page, 10);
-    const page = Number.isInteger(rawPage) && rawPage > 0 ? rawPage : DEFAULT_PAGE;
-
-    const rawPageSize = Number.parseInt(options.pageSize, 10);
-    const normalizedSize = Number.isInteger(rawPageSize) && rawPageSize > 0 ? rawPageSize : DEFAULT_PAGE_SIZE;
-    const pageSize = Math.min(normalizedSize, MAX_PAGE_SIZE);
-
-    return { page, pageSize };
-};
-
-const buildPagination = (page, pageSize, totalItems) => {
-    const safePageSize = pageSize > 0 ? pageSize : DEFAULT_PAGE_SIZE;
-    const totalPages = safePageSize > 0 ? Math.ceil(totalItems / safePageSize) : 0;
-
-    return {
-        page,
-        pageSize: safePageSize,
-        totalItems,
-        totalPages
-    };
-};
-
-const buildListFilters = ({ userId, financeCategoryId } = {}) => {
-    const filters = {};
-
-    const normalizedUserId = normalizeIntegerId(userId);
-    if (normalizedUserId !== null) {
-        filters.userId = normalizedUserId;
-    }
-
-    const normalizedCategoryId = normalizeIntegerId(financeCategoryId);
-    if (normalizedCategoryId !== null) {
-        filters.financeCategoryId = normalizedCategoryId;
-    }
-
-    return filters;
-};
-
-const buildCacheKey = (filters, pagination) => JSON.stringify({ filters, pagination });
-
-const isMissingBudgetTableError = (error) => {
-    const message = String(
-        error?.original?.message
-        || error?.parent?.message
-        || error?.message
-        || ''
-    ).toLowerCase();
-
-    return message.includes('no such table') && message.includes('budget');
-};
-
-const clearListBudgetsCache = () => {
-    listCache.clear();
-};
-
-const listBudgets = async ({ userId, financeCategoryId } = {}, options = {}) => {
-    const filters = buildListFilters({ userId, financeCategoryId });
-    const pagination = normalizePaginationOptions(options);
-    const cacheKey = buildCacheKey(filters, pagination);
-
-    if (listCache.has(cacheKey)) {
-        return listCache.get(cacheKey);
-    }
-
-    try {
-        const { rows = [], count = 0 } = await Budget.findAndCountAll({
-            where: filters,
-            order: [['referenceMonth', 'DESC'], ['financeCategoryId', 'ASC']],
-            offset: (pagination.page - 1) * pagination.pageSize,
-            limit: pagination.pageSize
-        });
-
-        const data = rows.map(getPlainRecord);
-        const result = {
-            data,
-            pagination: buildPagination(pagination.page, pagination.pageSize, count)
-        };
-
-        listCache.set(cacheKey, result);
-        return result;
-    } catch (error) {
-        if (isMissingBudgetTableError(error)) {
-            const emptyResult = {
-                data: [],
-                pagination: buildPagination(pagination.page, pagination.pageSize, 0)
-            };
-            listCache.set(cacheKey, emptyResult);
-            return emptyResult;
-        }
-        throw error;
-    }
-};
-
-const findBudgetById = async ({ id, userId }, options = {}) => {
-    const where = { id };
-
-    const normalizedUserId = normalizeIntegerId(userId);
-    if (normalizedUserId !== null) {
-        where.userId = normalizedUserId;
-    }
-
-    return Budget.findOne({ where, ...options });
-};
-
-const createBudget = async (payload = {}, options = {}) => {
-    const normalizedPayload = normalizeBudgetPayload(payload);
-    const created = await Budget.create(normalizedPayload, options);
-    clearListBudgetsCache();
-    return getPlainRecord(created);
-};
-
-const updateBudget = async (budgetId, updates = {}, options = {}) => {
-    const transactionOptions = { transaction: options?.transaction };
-    const budget = await Budget.findByPk(budgetId, transactionOptions);
-
-    if (!budget) {
-        return null;
-    }
-
-    if (updates.monthlyLimit !== undefined) {
-        const normalized = normalizeAmount(updates.monthlyLimit);
-        if (normalized !== null) {
-            budget.monthlyLimit = normalized;
-        }
-    }
-
-    if (updates.thresholds !== undefined) {
-        budget.thresholds = normalizeThresholdValues(updates.thresholds);
-    }
-
-    if (updates.referenceMonth !== undefined) {
-        budget.referenceMonth = normalizeReferenceMonth(updates.referenceMonth);
-    }
-
-    await budget.save(transactionOptions);
-    clearListBudgetsCache();
-    return getPlainRecord(budget);
->>>>>>> 1a6a81e1
 };
 
 const buildCacheKey = (filters, pagination) => JSON.stringify({ filters, pagination });
@@ -581,34 +286,11 @@
             error.code = 'BUDGET_NOT_FOUND';
             throw error;
         }
-<<<<<<< HEAD
         return updated;
     }
 
     return createBudget(data, options);
-=======
-
-        budget.monthlyLimit = monthlyLimit;
-        budget.thresholds = thresholds;
-        budget.referenceMonth = referenceMonth;
-        budget.userId = userId;
-        budget.financeCategoryId = financeCategoryId;
-
-        await budget.save();
-        clearListBudgetsCache();
-        return budget;
-    }
-
-    const created = await Budget.create({
-        monthlyLimit,
-        thresholds,
-        referenceMonth,
-        userId,
-        financeCategoryId
-    });
-    clearListBudgetsCache();
-    return created;
->>>>>>> 1a6a81e1
+
 };
 
 const deleteBudget = async ({ id, userId }, options = {}) => {
@@ -618,8 +300,6 @@
         error.code = 'BUDGET_NOT_FOUND';
         throw error;
     }
-
-<<<<<<< HEAD
     if (typeof budget.destroy === 'function') {
         await budget.destroy({ transaction: options.transaction });
     }
@@ -682,71 +362,6 @@
         categoryConsumption: Array.isArray(overview?.categoryConsumption)
             ? [...overview.categoryConsumption]
             : []
-=======
-    await budget.destroy();
-    clearListBudgetsCache();
-};
-
-const sumNumeric = (list, key) => list.reduce((total, item) => {
-    const value = Number.parseFloat(item?.[key]);
-    return total + (Number.isFinite(value) ? value : 0);
-}, 0);
-
-const collectThresholds = (summaries) => {
-    const values = new Map();
-    summaries.forEach((summary) => {
-        if (!Array.isArray(summary?.thresholds)) {
-            return;
-        }
-
-        summary.thresholds.forEach((threshold) => {
-            const amount = normalizeAmount(threshold);
-            if (amount !== null && amount > 0) {
-                const key = amount.toFixed(2);
-                if (!values.has(key)) {
-                    values.set(key, amount);
-                }
-            }
-        });
-    });
-
-    const result = Array.from(values.values());
-    result.sort((a, b) => a - b);
-    return result;
-};
-
-const getBudgetConsumptionSummary = async (budgetId, filters = {}, options = {}) => {
-    const requestOptions = {
-        ...options,
-        includeCategoryConsumption: true,
-        budgetId
-    };
-
-    const overview = await financeReportingService.getBudgetSummaries(filters, requestOptions);
-    const summaries = Array.isArray(overview?.summaries) ? overview.summaries : [];
-    const filteredSummaries = summaries.filter((summary) => summary?.budgetId === budgetId);
-
-    const totalLimit = sumNumeric(filteredSummaries, 'monthlyLimit');
-    const totalConsumption = sumNumeric(filteredSummaries, 'consumption');
-    const thresholds = collectThresholds(filteredSummaries);
-
-    const resolver = financeReportingService?.utils?.resolveBudgetStatus;
-    const statusMeta = typeof resolver === 'function'
-        ? resolver(totalConsumption, totalLimit, thresholds)
-        : null;
-
-    return {
-        budgetId,
-        totalLimit,
-        totalConsumption,
-        status: statusMeta?.key || null,
-        thresholds,
-        months: Array.isArray(overview?.months) ? overview.months : [],
-        categoryConsumption: Array.isArray(overview?.categoryConsumption)
-            ? overview.categoryConsumption
-            : [],
-        summaries: filteredSummaries
->>>>>>> 1a6a81e1
     };
 };
 
@@ -758,10 +373,6 @@
     deleteBudget,
     getBudgetConsumptionSummary,
     __testing: {
-<<<<<<< HEAD
         clearCache
-=======
-        clearCache: clearListBudgetsCache
->>>>>>> 1a6a81e1
     }
 };
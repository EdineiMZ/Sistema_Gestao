// src/routes/userRoutes.js
const express = require('express');
const router = express.Router();

const userController = require('../controllers/userController');
const authMiddleware = require('../middlewares/authMiddleware');
const permissionMiddleware = require('../middlewares/permissionMiddleware');
const upload = require('../middlewares/uploadMiddleware');
const audit = require('../middlewares/audit');
<<<<<<< HEAD
const { createFilterValidation } = require('../middlewares/queryValidationMiddleware');


const manageUsersValidation = createFilterValidation({
    allowedStatuses: ['active', 'inactive'],
    redirectTo: '/users/manage'
});

// Todas as rotas de gerenciamento de usuários requerem login e permissão >= 4
router.get(
    '/manage',
    authMiddleware,
    permissionMiddleware(4),
    ...manageUsersValidation,
    userController.manageUsers
);
=======
const { manageUsersValidation = [] } = require('../middlewares/validateMiddleware');

const userManagementValidation = Array.isArray(manageUsersValidation) ? manageUsersValidation : [];


// Todas as rotas de gerenciamento de usuários requerem login e permissão >= 4
router.get(
    '/manage',
    authMiddleware,
    permissionMiddleware(4),
    ...userManagementValidation,
    userController.manageUsers
);
>>>>>>> 662765c3


// Upload da imagem no create e update
router.post(
    '/create',
    authMiddleware,
    permissionMiddleware(4),
    upload.single('profileImage'),
    audit('user.create', (req) => `User:${req.body?.email || 'novo'}`),
    userController.createUser
);

router.put(
    '/update/:id',
    authMiddleware,
    permissionMiddleware(4),
    upload.single('profileImage'),
    audit('user.update', (req) => `User:${req.params.id}`),
    userController.updateUser
);

router.delete(
    '/delete/:id',
    authMiddleware,
    permissionMiddleware(4),
    audit('user.delete', (req) => `User:${req.params.id}`),
    userController.deleteUser
);

module.exports = router;
<|MERGE_RESOLUTION|>--- conflicted
+++ resolved
@@ -1,71 +1,55 @@
-// src/routes/userRoutes.js
-const express = require('express');
-const router = express.Router();
-
-const userController = require('../controllers/userController');
-const authMiddleware = require('../middlewares/authMiddleware');
-const permissionMiddleware = require('../middlewares/permissionMiddleware');
-const upload = require('../middlewares/uploadMiddleware');
-const audit = require('../middlewares/audit');
-<<<<<<< HEAD
-const { createFilterValidation } = require('../middlewares/queryValidationMiddleware');
-
-
-const manageUsersValidation = createFilterValidation({
-    allowedStatuses: ['active', 'inactive'],
-    redirectTo: '/users/manage'
-});
-
-// Todas as rotas de gerenciamento de usuários requerem login e permissão >= 4
-router.get(
-    '/manage',
-    authMiddleware,
-    permissionMiddleware(4),
-    ...manageUsersValidation,
-    userController.manageUsers
-);
-=======
-const { manageUsersValidation = [] } = require('../middlewares/validateMiddleware');
-
-const userManagementValidation = Array.isArray(manageUsersValidation) ? manageUsersValidation : [];
-
-
-// Todas as rotas de gerenciamento de usuários requerem login e permissão >= 4
-router.get(
-    '/manage',
-    authMiddleware,
-    permissionMiddleware(4),
-    ...userManagementValidation,
-    userController.manageUsers
-);
->>>>>>> 662765c3
-
-
-// Upload da imagem no create e update
-router.post(
-    '/create',
-    authMiddleware,
-    permissionMiddleware(4),
-    upload.single('profileImage'),
-    audit('user.create', (req) => `User:${req.body?.email || 'novo'}`),
-    userController.createUser
-);
-
-router.put(
-    '/update/:id',
-    authMiddleware,
-    permissionMiddleware(4),
-    upload.single('profileImage'),
-    audit('user.update', (req) => `User:${req.params.id}`),
-    userController.updateUser
-);
-
-router.delete(
-    '/delete/:id',
-    authMiddleware,
-    permissionMiddleware(4),
-    audit('user.delete', (req) => `User:${req.params.id}`),
-    userController.deleteUser
-);
-
-module.exports = router;
+// src/routes/userRoutes.js
+const express = require('express');
+const router = express.Router();
+
+const userController = require('../controllers/userController');
+const authMiddleware = require('../middlewares/authMiddleware');
+const permissionMiddleware = require('../middlewares/permissionMiddleware');
+const upload = require('../middlewares/uploadMiddleware');
+const audit = require('../middlewares/audit');
+const { createFilterValidation } = require('../middlewares/queryValidationMiddleware');
+
+
+const manageUsersValidation = createFilterValidation({
+    allowedStatuses: ['active', 'inactive'],
+    redirectTo: '/users/manage'
+});
+
+// Todas as rotas de gerenciamento de usuários requerem login e permissão >= 4
+router.get(
+    '/manage',
+    authMiddleware,
+    permissionMiddleware(4),
+    ...manageUsersValidation,
+    userController.manageUsers
+);
+
+
+// Upload da imagem no create e update
+router.post(
+    '/create',
+    authMiddleware,
+    permissionMiddleware(4),
+    upload.single('profileImage'),
+    audit('user.create', (req) => `User:${req.body?.email || 'novo'}`),
+    userController.createUser
+);
+
+router.put(
+    '/update/:id',
+    authMiddleware,
+    permissionMiddleware(4),
+    upload.single('profileImage'),
+    audit('user.update', (req) => `User:${req.params.id}`),
+    userController.updateUser
+);
+
+router.delete(
+    '/delete/:id',
+    authMiddleware,
+    permissionMiddleware(4),
+    audit('user.delete', (req) => `User:${req.params.id}`),
+    userController.deleteUser
+);
+
+module.exports = router;
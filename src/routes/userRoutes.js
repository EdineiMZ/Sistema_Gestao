--- conflicted
+++ resolved
@@ -1,83 +1,49 @@
-// src/routes/userRoutes.js
-const express = require('express');
-const router = express.Router();
-
-const userController = require('../controllers/userController');
-const authMiddleware = require('../middlewares/authMiddleware');
-const permissionMiddleware = require('../middlewares/permissionMiddleware');
-<<<<<<< HEAD
-const upload = require('../middlewares/uploadMiddleware');
-const audit = require('../middlewares/audit');
-=======
-const upload = require('../middlewares/uploadMiddleware');
-const { createFilterValidation } = require('../middlewares/queryValidationMiddleware');
-
-const manageUsersValidation = createFilterValidation({
-    allowedStatuses: ['active', 'inactive'],
-    redirectTo: '/users/manage'
-});
->>>>>>> c86aee20
-
-// Todas as rotas de gerenciamento de usuários requerem login e permissão >= 4
-router.get(
-    '/manage',
-    authMiddleware,
-    permissionMiddleware(4),
-    ...manageUsersValidation,
-    userController.manageUsers
-);
-
-
-// Upload da imagem no create e update
-<<<<<<< HEAD
-router.post(
-    '/create',
-    authMiddleware,
-    permissionMiddleware(4),
-    upload.single('profileImage'),
-    audit('user.create', (req) => `User:${req.body?.email || 'novo'}`),
-    userController.createUser
-);
-
-router.put(
-    '/update/:id',
-    authMiddleware,
-    permissionMiddleware(4),
-    upload.single('profileImage'),
-    audit('user.update', (req) => `User:${req.params.id}`),
-    userController.updateUser
-);
-
-router.delete(
-    '/delete/:id',
-    authMiddleware,
-    permissionMiddleware(4),
-    audit('user.delete', (req) => `User:${req.params.id}`),
-    userController.deleteUser
-);
-=======
-router.post(
-    '/create',
-    authMiddleware,
-    authorize('admin'),
-    upload.single('profileImage'),
-    userController.createUser
-);
-
-router.put(
-    '/update/:id',
-    authMiddleware,
-    authorize('admin'),
-    upload.single('profileImage'),
-    userController.updateUser
-);
-
-router.delete(
-    '/delete/:id',
-    authMiddleware,
-    authorize('admin'),
-    userController.deleteUser
-);
->>>>>>> c86aee20
-
-module.exports = router;
+// src/routes/userRoutes.js
+const express = require('express');
+const router = express.Router();
+
+const userController = require('../controllers/userController');
+const authMiddleware = require('../middlewares/authMiddleware');
+const permissionMiddleware = require('../middlewares/permissionMiddleware');
+const upload = require('../middlewares/uploadMiddleware');
+const audit = require('../middlewares/audit');
+
+
+// Todas as rotas de gerenciamento de usuários requerem login e permissão >= 4
+router.get(
+    '/manage',
+    authMiddleware,
+    permissionMiddleware(4),
+    ...manageUsersValidation,
+    userController.manageUsers
+);
+
+
+// Upload da imagem no create e update
+router.post(
+    '/create',
+    authMiddleware,
+    permissionMiddleware(4),
+    upload.single('profileImage'),
+    audit('user.create', (req) => `User:${req.body?.email || 'novo'}`),
+    userController.createUser
+);
+
+router.put(
+    '/update/:id',
+    authMiddleware,
+    permissionMiddleware(4),
+    upload.single('profileImage'),
+    audit('user.update', (req) => `User:${req.params.id}`),
+    userController.updateUser
+);
+
+router.delete(
+    '/delete/:id',
+    authMiddleware,
+    permissionMiddleware(4),
+    audit('user.delete', (req) => `User:${req.params.id}`),
+    userController.deleteUser
+);
+
+module.exports = router;
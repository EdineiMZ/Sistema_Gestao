// src/routes/userRoutes.js
const express = require('express');
const router = express.Router();

const userController = require('../controllers/userController');
const authMiddleware = require('../middlewares/authMiddleware');
<<<<<<< HEAD
const permissionMiddleware = require('../middlewares/permissionMiddleware');
const upload = require('../middlewares/uploadMiddleware');
const { createFilterValidation } = require('../middlewares/queryValidationMiddleware');

const manageUsersValidation = createFilterValidation({
    allowedStatuses: ['active', 'inactive'],
    redirectTo: '/users/manage'
});

// Todas as rotas de gerenciamento de usuários requerem login e permissão >= 4
router.get(
    '/manage',
    authMiddleware,
    permissionMiddleware(4),
    ...manageUsersValidation,
    userController.manageUsers
);
=======
const authorize = require('../middlewares/authorize');
const upload = require('../middlewares/uploadMiddleware');

// Todas as rotas de gerenciamento de usuários requerem login e permissão >= 4
router.get('/manage', authMiddleware, authorize('admin'), userController.manageUsers);
>>>>>>> 57006de9

// Upload da imagem no create e update
router.post(
    '/create',
    authMiddleware,
    authorize('admin'),
    upload.single('profileImage'),
    userController.createUser
);

router.put(
    '/update/:id',
    authMiddleware,
    authorize('admin'),
    upload.single('profileImage'),
    userController.updateUser
);

router.delete(
    '/delete/:id',
    authMiddleware,
    authorize('admin'),
    userController.deleteUser
);

module.exports = router;
<|MERGE_RESOLUTION|>--- conflicted
+++ resolved
@@ -1,57 +1,50 @@
-// src/routes/userRoutes.js
-const express = require('express');
-const router = express.Router();
-
-const userController = require('../controllers/userController');
-const authMiddleware = require('../middlewares/authMiddleware');
-<<<<<<< HEAD
-const permissionMiddleware = require('../middlewares/permissionMiddleware');
-const upload = require('../middlewares/uploadMiddleware');
-const { createFilterValidation } = require('../middlewares/queryValidationMiddleware');
-
-const manageUsersValidation = createFilterValidation({
-    allowedStatuses: ['active', 'inactive'],
-    redirectTo: '/users/manage'
-});
-
-// Todas as rotas de gerenciamento de usuários requerem login e permissão >= 4
-router.get(
-    '/manage',
-    authMiddleware,
-    permissionMiddleware(4),
-    ...manageUsersValidation,
-    userController.manageUsers
-);
-=======
-const authorize = require('../middlewares/authorize');
-const upload = require('../middlewares/uploadMiddleware');
-
-// Todas as rotas de gerenciamento de usuários requerem login e permissão >= 4
-router.get('/manage', authMiddleware, authorize('admin'), userController.manageUsers);
->>>>>>> 57006de9
-
-// Upload da imagem no create e update
-router.post(
-    '/create',
-    authMiddleware,
-    authorize('admin'),
-    upload.single('profileImage'),
-    userController.createUser
-);
-
-router.put(
-    '/update/:id',
-    authMiddleware,
-    authorize('admin'),
-    upload.single('profileImage'),
-    userController.updateUser
-);
-
-router.delete(
-    '/delete/:id',
-    authMiddleware,
-    authorize('admin'),
-    userController.deleteUser
-);
-
-module.exports = router;
+// src/routes/userRoutes.js
+const express = require('express');
+const router = express.Router();
+
+const userController = require('../controllers/userController');
+const authMiddleware = require('../middlewares/authMiddleware');
+const permissionMiddleware = require('../middlewares/permissionMiddleware');
+const upload = require('../middlewares/uploadMiddleware');
+const { createFilterValidation } = require('../middlewares/queryValidationMiddleware');
+
+const manageUsersValidation = createFilterValidation({
+    allowedStatuses: ['active', 'inactive'],
+    redirectTo: '/users/manage'
+});
+
+// Todas as rotas de gerenciamento de usuários requerem login e permissão >= 4
+router.get(
+    '/manage',
+    authMiddleware,
+    permissionMiddleware(4),
+    ...manageUsersValidation,
+    userController.manageUsers
+);
+
+
+// Upload da imagem no create e update
+router.post(
+    '/create',
+    authMiddleware,
+    authorize('admin'),
+    upload.single('profileImage'),
+    userController.createUser
+);
+
+router.put(
+    '/update/:id',
+    authMiddleware,
+    authorize('admin'),
+    upload.single('profileImage'),
+    userController.updateUser
+);
+
+router.delete(
+    '/delete/:id',
+    authMiddleware,
+    authorize('admin'),
+    userController.deleteUser
+);
+
+module.exports = router;
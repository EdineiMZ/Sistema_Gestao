--- conflicted
+++ resolved
@@ -1,330 +1,314 @@
-const express = require('express');
-const router = express.Router();
-const financeController = require('../controllers/financeController');
-const budgetController = require('../controllers/budgetController');
-const { Budget } = require('../../database/models');
-const authMiddleware = require('../middlewares/authMiddleware');
-const permissionMiddleware = require('../middlewares/permissionMiddleware');
-const audit = require('../middlewares/audit');
-const financeImportUpload = require('../middlewares/financeImportUpload');
-const { USER_ROLES, parseRole, sortRolesByHierarchy } = require('../constants/roles');
-const { uploadAttachments } = require('../middlewares/financeAttachmentUpload');
-
-const parseFinanceAllowedRoles = (value) => {
-    const fallback = [USER_ROLES.CLIENT];
-
-    if (value === undefined || value === null || value === '') {
-        return [...fallback];
-    }
-
-    const tokens = Array.isArray(value)
-        ? value
-        : String(value)
-            .split(/[,;|\s]+/)
-            .map((item) => item.trim())
-            .filter(Boolean);
-
-    const resolved = tokens
-        .map((token) => parseRole(token))
-        .filter(Boolean);
-
-    if (!resolved.length) {
-        return [...fallback];
-    }
-
-    return sortRolesByHierarchy(resolved);
-};
-
-const FINANCE_ALLOWED_ROLES = parseFinanceAllowedRoles(process.env.FINANCE_ALLOWED_ROLES);
-const requireFinanceAccess = permissionMiddleware(FINANCE_ALLOWED_ROLES);
-
-// As rotas financeiras exigem autenticação e os perfis configurados
-router.get('/', authMiddleware, requireFinanceAccess, financeController.listFinanceEntries);
-router.post(
-    '/import/preview',
-    authMiddleware,
-    requireFinanceAccess,
-    financeImportUpload.single('importFile'),
-    financeController.previewFinanceImport
-);
-router.post(
-    '/import/commit',
-    authMiddleware,
-    requireFinanceAccess,
-    audit('financeEntry.import', (req) => req.importAuditResource || 'FinanceImport'),
-    financeController.commitFinanceImport
-);
-router.post(
-    '/create',
-    authMiddleware,
-    requireFinanceAccess,
-    uploadAttachments,
-    audit('financeEntry.create', (req) => `FinanceEntry:${req.body?.description || 'novo'}`),
-    financeController.createFinanceEntry
-);
-router.put(
-    '/update/:id',
-    authMiddleware,
-    requireFinanceAccess,
-    uploadAttachments,
-    audit('financeEntry.update', (req) => `FinanceEntry:${req.params.id}`),
-    financeController.updateFinanceEntry
-);
-router.delete(
-    '/delete/:id',
-    authMiddleware,
-    requireFinanceAccess,
-    audit('financeEntry.delete', (req) => `FinanceEntry:${req.params.id}`),
-    financeController.deleteFinanceEntry
-);
-
-const adaptBudgetJsonResponse = (handler, { prepare } = {}) => async (req, res, next) => {
-    const originalJson = res.json.bind(res);
-
-    res.json = (payload) => {
-        if (payload && typeof payload === 'object') {
-<<<<<<< HEAD
-            if (payload.success === true && Object.prototype.hasOwnProperty.call(payload, 'data')) {
-                if (Object.prototype.hasOwnProperty.call(payload, 'pagination')) {
-                    return originalJson({
-                        data: payload.data,
-=======
-            if (payload.success === true) {
-                if (payload.pagination !== undefined) {
-                    const normalizedData = Object.prototype.hasOwnProperty.call(payload, 'data')
-                        ? payload.data
-                        : [];
-                    return originalJson({
-                        data: Array.isArray(normalizedData) ? normalizedData : [],
->>>>>>> 807dea6c
-                        pagination: payload.pagination
-                    });
-                }
-
-<<<<<<< HEAD
-                return originalJson(payload.data);
-=======
-                if (Object.prototype.hasOwnProperty.call(payload, 'data')) {
-                    return originalJson(payload.data);
-                }
->>>>>>> 807dea6c
-            }
-
-            if (payload.success === false && payload.message) {
-                const errorResponse = { message: payload.message };
-                if (payload.details) {
-                    errorResponse.details = payload.details;
-                }
-                return originalJson(errorResponse);
-            }
-        }
-
-        return originalJson(payload);
-    };
-
-    try {
-        if (typeof prepare === 'function') {
-            await prepare(req);
-        }
-        await handler(req, res, next);
-    } catch (error) {
-        if (error && error.__budgetValidation === true) {
-            const statusCode = Number.isInteger(error.statusCode) ? error.statusCode : 400;
-            res.status(statusCode).json({ message: error.message });
-            return;
-        }
-        throw error;
-    } finally {
-        res.json = originalJson;
-    }
-};
-
-const normalizeThresholdArray = (value) => {
-    if (Array.isArray(value)) {
-        return value;
-    }
-
-    if (value === undefined || value === null) {
-        return [];
-    }
-
-    if (typeof value === 'string') {
-        const trimmed = value.trim();
-        if (!trimmed) {
-            return [];
-        }
-        return trimmed
-            .split(/[;,\s]+/)
-            .map((item) => item.trim())
-            .filter((item) => item.length);
-    }
-
-    return [value];
-};
-
-const ensureValidBudgetThresholds = (req, { required } = {}) => {
-    const list = normalizeThresholdArray(req.body?.thresholds);
-    const numeric = list
-        .map((item) => {
-            const value = Number.parseFloat(item);
-            return Number.isFinite(value) ? Number(value.toFixed(2)) : null;
-        })
-        .filter((item) => item !== null);
-
-    if (!numeric.length) {
-        if (required || (req.body && Object.prototype.hasOwnProperty.call(req.body, 'thresholds'))) {
-            const error = new Error('Informe ao menos um limite de alerta maior que zero.');
-            error.__budgetValidation = true;
-            error.statusCode = 400;
-            throw error;
-        }
-        return;
-    }
-
-    const invalid = numeric.find((value) => value <= 0);
-    if (invalid !== undefined) {
-        const error = new Error('Cada limite de alerta deve ser um número maior que zero.');
-        error.__budgetValidation = true;
-        error.statusCode = 400;
-        throw error;
-    }
-
-    const unique = Array.from(new Set(numeric));
-    unique.sort((a, b) => a - b);
-
-    if (!req.body || typeof req.body !== 'object') {
-        req.body = {};
-    }
-    req.body.thresholds = unique;
-};
-
-router.post(
-    '/budgets',
-    authMiddleware,
-    requireFinanceAccess,
-    audit('financeBudget.save', (req) => {
-        const categoryId = req.body?.financeCategoryId || 'new';
-        return `FinanceBudget:${categoryId}`;
-    }),
-    adaptBudgetJsonResponse(budgetController.save, {
-        prepare: (req) => {
-            ensureValidBudgetThresholds(req, { required: true });
-        }
-    })
-);
-
-router.get(
-    '/budgets',
-    authMiddleware,
-    requireFinanceAccess,
-    audit('financeBudget.list', (req) => {
-        const categoryId = req.query?.financeCategoryId || 'all';
-        return `FinanceBudget:list:${categoryId}`;
-    }),
-    adaptBudgetJsonResponse(budgetController.list)
-);
-
-router.put(
-    '/budgets/:id',
-    authMiddleware,
-    requireFinanceAccess,
-    audit('financeBudget.save', (req) => `FinanceBudget:${req.params.id}`),
-    adaptBudgetJsonResponse(budgetController.save, {
-        prepare: async (req) => {
-            if (!req.body || typeof req.body !== 'object') {
-                req.body = {};
-            }
-            req.body.id = req.params.id;
-
-            const budgetId = Number.parseInt(req.params?.id, 10);
-            if (Number.isInteger(budgetId) && budgetId > 0) {
-                const existing = await Budget.findByPk(budgetId);
-                if (existing && req.body.financeCategoryId === undefined) {
-                    req.body.financeCategoryId = existing.financeCategoryId;
-                }
-            }
-
-            ensureValidBudgetThresholds(req, { required: false });
-        }
-    })
-);
-
-router.delete(
-    '/budgets/:id',
-    authMiddleware,
-    requireFinanceAccess,
-    audit('financeBudget.delete', (req) => `FinanceBudget:${req.params.id}`),
-    adaptBudgetJsonResponse(budgetController.delete, {
-        prepare: (req) => {
-            if (!req.params) {
-                req.params = {};
-            }
-            if (!req.body || typeof req.body !== 'object') {
-                req.body = {};
-            }
-            req.body.id = req.params.id;
-        }
-    })
-);
-
-router.patch(
-    '/budgets/:id/thresholds',
-    authMiddleware,
-    requireFinanceAccess,
-    audit('financeBudget.updateThresholds', (req) => `FinanceBudget:${req.params.id}`),
-    financeController.updateBudgetThresholds
-);
-
-router.post(
-    '/goals',
-    authMiddleware,
-    requireFinanceAccess,
-    audit('financeGoal.save', (req) => {
-        const month = req.body?.month || req.body?.goalMonth || 'unknown';
-        return `FinanceGoal:save:${month}`;
-    }),
-    financeController.saveFinanceGoal
-);
-
-router.delete(
-    '/goals/:id',
-    authMiddleware,
-    requireFinanceAccess,
-    audit('financeGoal.delete', (req) => `FinanceGoal:${req.params.id}`),
-    financeController.deleteFinanceGoal
-);
-
-router.get(
-    '/export/pdf',
-    authMiddleware,
-    requireFinanceAccess,
-    audit('financeEntry.exportPdf', (req) => {
-        const start = req.query?.startDate || 'all';
-        const end = req.query?.endDate || 'all';
-        return `FinanceExport:pdf:${start}-${end}`;
-    }),
-    financeController.exportPdf
-);
-
-router.get(
-    '/export/excel',
-    authMiddleware,
-    requireFinanceAccess,
-    audit('financeEntry.exportExcel', (req) => {
-        const start = req.query?.startDate || 'all';
-        const end = req.query?.endDate || 'all';
-        return `FinanceExport:excel:${start}-${end}`;
-    }),
-    financeController.exportExcel
-);
-
-router.get(
-    '/attachments/:attachmentId/download',
-    authMiddleware,
-    requireFinanceAccess,
-    audit('financeAttachment.download', (req) => `FinanceAttachment:${req.params.attachmentId}`),
-    financeController.downloadAttachment
-);
-
-
+const express = require('express');
+const router = express.Router();
+const financeController = require('../controllers/financeController');
+const budgetController = require('../controllers/budgetController');
+const { Budget } = require('../../database/models');
+const authMiddleware = require('../middlewares/authMiddleware');
+const permissionMiddleware = require('../middlewares/permissionMiddleware');
+const audit = require('../middlewares/audit');
+const financeImportUpload = require('../middlewares/financeImportUpload');
+const { USER_ROLES, parseRole, sortRolesByHierarchy } = require('../constants/roles');
+const { uploadAttachments } = require('../middlewares/financeAttachmentUpload');
+
+const parseFinanceAllowedRoles = (value) => {
+    const fallback = [USER_ROLES.CLIENT];
+
+    if (value === undefined || value === null || value === '') {
+        return [...fallback];
+    }
+
+    const tokens = Array.isArray(value)
+        ? value
+        : String(value)
+            .split(/[,;|\s]+/)
+            .map((item) => item.trim())
+            .filter(Boolean);
+
+    const resolved = tokens
+        .map((token) => parseRole(token))
+        .filter(Boolean);
+
+    if (!resolved.length) {
+        return [...fallback];
+    }
+
+    return sortRolesByHierarchy(resolved);
+};
+
+const FINANCE_ALLOWED_ROLES = parseFinanceAllowedRoles(process.env.FINANCE_ALLOWED_ROLES);
+const requireFinanceAccess = permissionMiddleware(FINANCE_ALLOWED_ROLES);
+
+// As rotas financeiras exigem autenticação e os perfis configurados
+router.get('/', authMiddleware, requireFinanceAccess, financeController.listFinanceEntries);
+router.post(
+    '/import/preview',
+    authMiddleware,
+    requireFinanceAccess,
+    financeImportUpload.single('importFile'),
+    financeController.previewFinanceImport
+);
+router.post(
+    '/import/commit',
+    authMiddleware,
+    requireFinanceAccess,
+    audit('financeEntry.import', (req) => req.importAuditResource || 'FinanceImport'),
+    financeController.commitFinanceImport
+);
+router.post(
+    '/create',
+    authMiddleware,
+    requireFinanceAccess,
+    uploadAttachments,
+    audit('financeEntry.create', (req) => `FinanceEntry:${req.body?.description || 'novo'}`),
+    financeController.createFinanceEntry
+);
+router.put(
+    '/update/:id',
+    authMiddleware,
+    requireFinanceAccess,
+    uploadAttachments,
+    audit('financeEntry.update', (req) => `FinanceEntry:${req.params.id}`),
+    financeController.updateFinanceEntry
+);
+router.delete(
+    '/delete/:id',
+    authMiddleware,
+    requireFinanceAccess,
+    audit('financeEntry.delete', (req) => `FinanceEntry:${req.params.id}`),
+    financeController.deleteFinanceEntry
+);
+
+const adaptBudgetJsonResponse = (handler, { prepare } = {}) => async (req, res, next) => {
+    const originalJson = res.json.bind(res);
+
+    res.json = (payload) => {
+        if (payload && typeof payload === 'object') {
+            if (payload.success === true && Object.prototype.hasOwnProperty.call(payload, 'data')) {
+                if (Object.prototype.hasOwnProperty.call(payload, 'pagination')) {
+                    return originalJson({
+                        data: payload.data,
+                        pagination: payload.pagination
+                    });
+                }
+
+                return originalJson(payload.data);
+            }
+
+            if (payload.success === false && payload.message) {
+                const errorResponse = { message: payload.message };
+                if (payload.details) {
+                    errorResponse.details = payload.details;
+                }
+                return originalJson(errorResponse);
+            }
+        }
+
+        return originalJson(payload);
+    };
+
+    try {
+        if (typeof prepare === 'function') {
+            await prepare(req);
+        }
+        await handler(req, res, next);
+    } catch (error) {
+        if (error && error.__budgetValidation === true) {
+            const statusCode = Number.isInteger(error.statusCode) ? error.statusCode : 400;
+            res.status(statusCode).json({ message: error.message });
+            return;
+        }
+        throw error;
+    } finally {
+        res.json = originalJson;
+    }
+};
+
+const normalizeThresholdArray = (value) => {
+    if (Array.isArray(value)) {
+        return value;
+    }
+
+    if (value === undefined || value === null) {
+        return [];
+    }
+
+    if (typeof value === 'string') {
+        const trimmed = value.trim();
+        if (!trimmed) {
+            return [];
+        }
+        return trimmed
+            .split(/[;,\s]+/)
+            .map((item) => item.trim())
+            .filter((item) => item.length);
+    }
+
+    return [value];
+};
+
+const ensureValidBudgetThresholds = (req, { required } = {}) => {
+    const list = normalizeThresholdArray(req.body?.thresholds);
+    const numeric = list
+        .map((item) => {
+            const value = Number.parseFloat(item);
+            return Number.isFinite(value) ? Number(value.toFixed(2)) : null;
+        })
+        .filter((item) => item !== null);
+
+    if (!numeric.length) {
+        if (required || (req.body && Object.prototype.hasOwnProperty.call(req.body, 'thresholds'))) {
+            const error = new Error('Informe ao menos um limite de alerta maior que zero.');
+            error.__budgetValidation = true;
+            error.statusCode = 400;
+            throw error;
+        }
+        return;
+    }
+
+    const invalid = numeric.find((value) => value <= 0);
+    if (invalid !== undefined) {
+        const error = new Error('Cada limite de alerta deve ser um número maior que zero.');
+        error.__budgetValidation = true;
+        error.statusCode = 400;
+        throw error;
+    }
+
+    const unique = Array.from(new Set(numeric));
+    unique.sort((a, b) => a - b);
+
+    if (!req.body || typeof req.body !== 'object') {
+        req.body = {};
+    }
+    req.body.thresholds = unique;
+};
+
+router.post(
+    '/budgets',
+    authMiddleware,
+    requireFinanceAccess,
+    audit('financeBudget.save', (req) => {
+        const categoryId = req.body?.financeCategoryId || 'new';
+        return `FinanceBudget:${categoryId}`;
+    }),
+    adaptBudgetJsonResponse(budgetController.save, {
+        prepare: (req) => {
+            ensureValidBudgetThresholds(req, { required: true });
+        }
+    })
+);
+
+router.get(
+    '/budgets',
+    authMiddleware,
+    requireFinanceAccess,
+    audit('financeBudget.list', (req) => {
+        const categoryId = req.query?.financeCategoryId || 'all';
+        return `FinanceBudget:list:${categoryId}`;
+    }),
+    adaptBudgetJsonResponse(budgetController.list)
+);
+
+router.put(
+    '/budgets/:id',
+    authMiddleware,
+    requireFinanceAccess,
+    audit('financeBudget.save', (req) => `FinanceBudget:${req.params.id}`),
+    adaptBudgetJsonResponse(budgetController.save, {
+        prepare: async (req) => {
+            if (!req.body || typeof req.body !== 'object') {
+                req.body = {};
+            }
+            req.body.id = req.params.id;
+
+            const budgetId = Number.parseInt(req.params?.id, 10);
+            if (Number.isInteger(budgetId) && budgetId > 0) {
+                const existing = await Budget.findByPk(budgetId);
+                if (existing && req.body.financeCategoryId === undefined) {
+                    req.body.financeCategoryId = existing.financeCategoryId;
+                }
+            }
+
+            ensureValidBudgetThresholds(req, { required: false });
+        }
+    })
+);
+
+router.delete(
+    '/budgets/:id',
+    authMiddleware,
+    requireFinanceAccess,
+    audit('financeBudget.delete', (req) => `FinanceBudget:${req.params.id}`),
+    adaptBudgetJsonResponse(budgetController.delete, {
+        prepare: (req) => {
+            if (!req.params) {
+                req.params = {};
+            }
+            if (!req.body || typeof req.body !== 'object') {
+                req.body = {};
+            }
+            req.body.id = req.params.id;
+        }
+    })
+);
+
+router.patch(
+    '/budgets/:id/thresholds',
+    authMiddleware,
+    requireFinanceAccess,
+    audit('financeBudget.updateThresholds', (req) => `FinanceBudget:${req.params.id}`),
+    financeController.updateBudgetThresholds
+);
+
+router.post(
+    '/goals',
+    authMiddleware,
+    requireFinanceAccess,
+    audit('financeGoal.save', (req) => {
+        const month = req.body?.month || req.body?.goalMonth || 'unknown';
+        return `FinanceGoal:save:${month}`;
+    }),
+    financeController.saveFinanceGoal
+);
+
+router.delete(
+    '/goals/:id',
+    authMiddleware,
+    requireFinanceAccess,
+    audit('financeGoal.delete', (req) => `FinanceGoal:${req.params.id}`),
+    financeController.deleteFinanceGoal
+);
+
+router.get(
+    '/export/pdf',
+    authMiddleware,
+    requireFinanceAccess,
+    audit('financeEntry.exportPdf', (req) => {
+        const start = req.query?.startDate || 'all';
+        const end = req.query?.endDate || 'all';
+        return `FinanceExport:pdf:${start}-${end}`;
+    }),
+    financeController.exportPdf
+);
+
+router.get(
+    '/export/excel',
+    authMiddleware,
+    requireFinanceAccess,
+    audit('financeEntry.exportExcel', (req) => {
+        const start = req.query?.startDate || 'all';
+        const end = req.query?.endDate || 'all';
+        return `FinanceExport:excel:${start}-${end}`;
+    }),
+    financeController.exportExcel
+);
+
+router.get(
+    '/attachments/:attachmentId/download',
+    authMiddleware,
+    requireFinanceAccess,
+    audit('financeAttachment.download', (req) => `FinanceAttachment:${req.params.attachmentId}`),
+    financeController.downloadAttachment
+);
+
+
 module.exports = router;
const express = require('express');
const router = express.Router();
const financeController = require('../controllers/financeController');
const authMiddleware = require('../middlewares/authMiddleware');
const permissionMiddleware = require('../middlewares/permissionMiddleware');
const audit = require('../middlewares/audit');
const financeImportUpload = require('../middlewares/financeImportUpload');
const { USER_ROLES } = require('../constants/roles');
const { uploadAttachments } = require('../middlewares/financeAttachmentUpload');

// Apenas administradores podem gerenciar finanças
router.get('/', authMiddleware, permissionMiddleware(USER_ROLES.ADMIN), financeController.listFinanceEntries);
router.post(
    '/import/preview',
    authMiddleware,
    permissionMiddleware(USER_ROLES.ADMIN),
    financeImportUpload.single('importFile'),
    financeController.previewFinanceImport
);
router.post(
    '/import/commit',
    authMiddleware,
    permissionMiddleware(USER_ROLES.ADMIN),
    audit('financeEntry.import', (req) => req.importAuditResource || 'FinanceImport'),
    financeController.commitFinanceImport
);
router.post(
    '/create',
    authMiddleware,
    permissionMiddleware(USER_ROLES.ADMIN),
    uploadAttachments,
    audit('financeEntry.create', (req) => `FinanceEntry:${req.body?.description || 'novo'}`),
    financeController.createFinanceEntry
);
router.put(
    '/update/:id',
    authMiddleware,
    permissionMiddleware(USER_ROLES.ADMIN),
    uploadAttachments,
    audit('financeEntry.update', (req) => `FinanceEntry:${req.params.id}`),
    financeController.updateFinanceEntry
);
router.delete(
    '/delete/:id',
    authMiddleware,
    permissionMiddleware(USER_ROLES.ADMIN),
    audit('financeEntry.delete', (req) => `FinanceEntry:${req.params.id}`),
    financeController.deleteFinanceEntry
);

router.post(
    '/goals',
    authMiddleware,
    permissionMiddleware(USER_ROLES.ADMIN),
    audit('financeGoal.save', (req) => {
        const month = req.body?.month || req.body?.goalMonth || 'unknown';
        return `FinanceGoal:save:${month}`;
    }),
    financeController.saveFinanceGoal
);

<<<<<<< HEAD
router.put(
    '/budgets/:id/thresholds',
    authMiddleware,
    permissionMiddleware(USER_ROLES.ADMIN),
    audit('budget.updateThresholds', (req) => `Budget:${req.params.id}`),
    financeController.updateBudgetThresholds
=======
router.post(
    '/budgets',
    authMiddleware,
    permissionMiddleware(USER_ROLES.ADMIN),
    audit('financeBudget.create', (req) => {
        const categoryId = req.body?.financeCategoryId || 'unknown';
        return `FinanceBudget:create:${categoryId}`;
    }),
    financeController.createBudget
);

router.put(
    '/budgets/:id',
    authMiddleware,
    permissionMiddleware(USER_ROLES.ADMIN),
    audit('financeBudget.update', (req) => `FinanceBudget:update:${req.params.id}`),
    financeController.updateBudget
>>>>>>> 0c51e992
);

router.delete(
    '/goals/:id',
    authMiddleware,
    permissionMiddleware(USER_ROLES.ADMIN),
    audit('financeGoal.delete', (req) => `FinanceGoal:${req.params.id}`),
    financeController.deleteFinanceGoal
);

router.get(
    '/export/pdf',
    authMiddleware,
    permissionMiddleware(USER_ROLES.ADMIN),
    audit('financeEntry.exportPdf', (req) => {
        const start = req.query?.startDate || 'all';
        const end = req.query?.endDate || 'all';
        return `FinanceExport:pdf:${start}-${end}`;
    }),
    financeController.exportPdf
);

router.get(
    '/export/excel',
    authMiddleware,
    permissionMiddleware(USER_ROLES.ADMIN),
    audit('financeEntry.exportExcel', (req) => {
        const start = req.query?.startDate || 'all';
        const end = req.query?.endDate || 'all';
        return `FinanceExport:excel:${start}-${end}`;
    }),
    financeController.exportExcel
);

router.get(
    '/attachments/:attachmentId/download',
    authMiddleware,
    permissionMiddleware(USER_ROLES.ADMIN),
    audit('financeAttachment.download', (req) => `FinanceAttachment:${req.params.attachmentId}`),
    financeController.downloadAttachment
);


module.exports = router;<|MERGE_RESOLUTION|>--- conflicted
+++ resolved
@@ -1,131 +1,111 @@
-const express = require('express');
-const router = express.Router();
-const financeController = require('../controllers/financeController');
-const authMiddleware = require('../middlewares/authMiddleware');
-const permissionMiddleware = require('../middlewares/permissionMiddleware');
-const audit = require('../middlewares/audit');
-const financeImportUpload = require('../middlewares/financeImportUpload');
-const { USER_ROLES } = require('../constants/roles');
-const { uploadAttachments } = require('../middlewares/financeAttachmentUpload');
-
-// Apenas administradores podem gerenciar finanças
-router.get('/', authMiddleware, permissionMiddleware(USER_ROLES.ADMIN), financeController.listFinanceEntries);
-router.post(
-    '/import/preview',
-    authMiddleware,
-    permissionMiddleware(USER_ROLES.ADMIN),
-    financeImportUpload.single('importFile'),
-    financeController.previewFinanceImport
-);
-router.post(
-    '/import/commit',
-    authMiddleware,
-    permissionMiddleware(USER_ROLES.ADMIN),
-    audit('financeEntry.import', (req) => req.importAuditResource || 'FinanceImport'),
-    financeController.commitFinanceImport
-);
-router.post(
-    '/create',
-    authMiddleware,
-    permissionMiddleware(USER_ROLES.ADMIN),
-    uploadAttachments,
-    audit('financeEntry.create', (req) => `FinanceEntry:${req.body?.description || 'novo'}`),
-    financeController.createFinanceEntry
-);
-router.put(
-    '/update/:id',
-    authMiddleware,
-    permissionMiddleware(USER_ROLES.ADMIN),
-    uploadAttachments,
-    audit('financeEntry.update', (req) => `FinanceEntry:${req.params.id}`),
-    financeController.updateFinanceEntry
-);
-router.delete(
-    '/delete/:id',
-    authMiddleware,
-    permissionMiddleware(USER_ROLES.ADMIN),
-    audit('financeEntry.delete', (req) => `FinanceEntry:${req.params.id}`),
-    financeController.deleteFinanceEntry
-);
-
-router.post(
-    '/goals',
-    authMiddleware,
-    permissionMiddleware(USER_ROLES.ADMIN),
-    audit('financeGoal.save', (req) => {
-        const month = req.body?.month || req.body?.goalMonth || 'unknown';
-        return `FinanceGoal:save:${month}`;
-    }),
-    financeController.saveFinanceGoal
-);
-
-<<<<<<< HEAD
-router.put(
-    '/budgets/:id/thresholds',
-    authMiddleware,
-    permissionMiddleware(USER_ROLES.ADMIN),
-    audit('budget.updateThresholds', (req) => `Budget:${req.params.id}`),
-    financeController.updateBudgetThresholds
-=======
-router.post(
-    '/budgets',
-    authMiddleware,
-    permissionMiddleware(USER_ROLES.ADMIN),
-    audit('financeBudget.create', (req) => {
-        const categoryId = req.body?.financeCategoryId || 'unknown';
-        return `FinanceBudget:create:${categoryId}`;
-    }),
-    financeController.createBudget
-);
-
-router.put(
-    '/budgets/:id',
-    authMiddleware,
-    permissionMiddleware(USER_ROLES.ADMIN),
-    audit('financeBudget.update', (req) => `FinanceBudget:update:${req.params.id}`),
-    financeController.updateBudget
->>>>>>> 0c51e992
-);
-
-router.delete(
-    '/goals/:id',
-    authMiddleware,
-    permissionMiddleware(USER_ROLES.ADMIN),
-    audit('financeGoal.delete', (req) => `FinanceGoal:${req.params.id}`),
-    financeController.deleteFinanceGoal
-);
-
-router.get(
-    '/export/pdf',
-    authMiddleware,
-    permissionMiddleware(USER_ROLES.ADMIN),
-    audit('financeEntry.exportPdf', (req) => {
-        const start = req.query?.startDate || 'all';
-        const end = req.query?.endDate || 'all';
-        return `FinanceExport:pdf:${start}-${end}`;
-    }),
-    financeController.exportPdf
-);
-
-router.get(
-    '/export/excel',
-    authMiddleware,
-    permissionMiddleware(USER_ROLES.ADMIN),
-    audit('financeEntry.exportExcel', (req) => {
-        const start = req.query?.startDate || 'all';
-        const end = req.query?.endDate || 'all';
-        return `FinanceExport:excel:${start}-${end}`;
-    }),
-    financeController.exportExcel
-);
-
-router.get(
-    '/attachments/:attachmentId/download',
-    authMiddleware,
-    permissionMiddleware(USER_ROLES.ADMIN),
-    audit('financeAttachment.download', (req) => `FinanceAttachment:${req.params.attachmentId}`),
-    financeController.downloadAttachment
-);
-
-
-module.exports = router;+const express = require('express');
+const router = express.Router();
+const financeController = require('../controllers/financeController');
+const authMiddleware = require('../middlewares/authMiddleware');
+const permissionMiddleware = require('../middlewares/permissionMiddleware');
+const audit = require('../middlewares/audit');
+const financeImportUpload = require('../middlewares/financeImportUpload');
+const { USER_ROLES } = require('../constants/roles');
+const { uploadAttachments } = require('../middlewares/financeAttachmentUpload');
+
+// Apenas administradores podem gerenciar finanças
+router.get('/', authMiddleware, permissionMiddleware(USER_ROLES.ADMIN), financeController.listFinanceEntries);
+router.post(
+    '/import/preview',
+    authMiddleware,
+    permissionMiddleware(USER_ROLES.ADMIN),
+    financeImportUpload.single('importFile'),
+    financeController.previewFinanceImport
+);
+router.post(
+    '/import/commit',
+    authMiddleware,
+    permissionMiddleware(USER_ROLES.ADMIN),
+    audit('financeEntry.import', (req) => req.importAuditResource || 'FinanceImport'),
+    financeController.commitFinanceImport
+);
+router.post(
+    '/create',
+    authMiddleware,
+    permissionMiddleware(USER_ROLES.ADMIN),
+    uploadAttachments,
+    audit('financeEntry.create', (req) => `FinanceEntry:${req.body?.description || 'novo'}`),
+    financeController.createFinanceEntry
+);
+router.put(
+    '/update/:id',
+    authMiddleware,
+    permissionMiddleware(USER_ROLES.ADMIN),
+    uploadAttachments,
+    audit('financeEntry.update', (req) => `FinanceEntry:${req.params.id}`),
+    financeController.updateFinanceEntry
+);
+router.delete(
+    '/delete/:id',
+    authMiddleware,
+    permissionMiddleware(USER_ROLES.ADMIN),
+    audit('financeEntry.delete', (req) => `FinanceEntry:${req.params.id}`),
+    financeController.deleteFinanceEntry
+);
+
+router.post(
+    '/goals',
+    authMiddleware,
+    permissionMiddleware(USER_ROLES.ADMIN),
+    audit('financeGoal.save', (req) => {
+        const month = req.body?.month || req.body?.goalMonth || 'unknown';
+        return `FinanceGoal:save:${month}`;
+    }),
+    financeController.saveFinanceGoal
+);
+
+router.put(
+    '/budgets/:id/thresholds',
+    authMiddleware,
+    permissionMiddleware(USER_ROLES.ADMIN),
+    audit('budget.updateThresholds', (req) => `Budget:${req.params.id}`),
+    financeController.updateBudgetThresholds
+);
+
+router.delete(
+    '/goals/:id',
+    authMiddleware,
+    permissionMiddleware(USER_ROLES.ADMIN),
+    audit('financeGoal.delete', (req) => `FinanceGoal:${req.params.id}`),
+    financeController.deleteFinanceGoal
+);
+
+router.get(
+    '/export/pdf',
+    authMiddleware,
+    permissionMiddleware(USER_ROLES.ADMIN),
+    audit('financeEntry.exportPdf', (req) => {
+        const start = req.query?.startDate || 'all';
+        const end = req.query?.endDate || 'all';
+        return `FinanceExport:pdf:${start}-${end}`;
+    }),
+    financeController.exportPdf
+);
+
+router.get(
+    '/export/excel',
+    authMiddleware,
+    permissionMiddleware(USER_ROLES.ADMIN),
+    audit('financeEntry.exportExcel', (req) => {
+        const start = req.query?.startDate || 'all';
+        const end = req.query?.endDate || 'all';
+        return `FinanceExport:excel:${start}-${end}`;
+    }),
+    financeController.exportExcel
+);
+
+router.get(
+    '/attachments/:attachmentId/download',
+    authMiddleware,
+    permissionMiddleware(USER_ROLES.ADMIN),
+    audit('financeAttachment.download', (req) => `FinanceAttachment:${req.params.attachmentId}`),
+    financeController.downloadAttachment
+);
+
+
+module.exports = router;
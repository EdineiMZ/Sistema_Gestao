--- conflicted
+++ resolved
@@ -108,7 +108,6 @@
                                 </small>
                             </div>
                         </a>
-<<<<<<< HEAD
                         <ul class="dropdown-menu dropdown-menu-end shadow">
                             <li><span class="dropdown-item-text text-muted">Bem-vindo(a)!</span></li>
                             <li><hr class="dropdown-divider" /></li>
@@ -119,77 +118,6 @@
                             </li>
                             <li><hr class="dropdown-divider" /></li>
                             <li><a class="dropdown-item" href="/logout"><i class="bi bi-box-arrow-left me-2"></i>Sair</a></li>
-=======
-                        <ul
-                            class="dropdown-menu dropdown-menu-end shadow user-menu-dropdown"
-                            aria-labelledby="userMenu"
-                            id="userMenuDropdown"
-                            role="menu"
-                        >
-                            <li class="dropdown-header text-muted small" role="presentation">
-                                Bem-vindo(a), <span class="fw-semibold"><%= user.name %></span>
-                            </li>
-                            <% let focusAssigned = false; %>
-                            <% if (Array.isArray(quickActions) && quickActions.length) { %>
-                                <li class="px-3 pt-2" role="presentation">
-                                    <div class="user-menu-quick-actions" role="group" aria-label="Ações rápidas">
-                                        <% quickActions.forEach((action) => { %>
-                                            <a
-                                                class="user-menu-quick-link"
-                                                href="<%= action.route %>"
-                                                role="menuitem"
-                                                data-nav-close
-                                                <%= !focusAssigned ? 'data-user-menu-focus' : '' %>
-                                            >
-                                                <span class="user-menu-quick-icon" aria-hidden="true">
-                                                    <i class="bi <%= action.icon %>"></i>
-                                                </span>
-                                                <span class="user-menu-quick-label"><%= action.label %></span>
-                                            </a>
-                                            <% focusAssigned = true; %>
-                                        <% }) %>
-                                    </div>
-                                </li>
-                                <li role="presentation"><hr class="dropdown-divider" /></li>
-                            <% } %>
-                            <% if (Array.isArray(userMenuItems) && userMenuItems.length) { %>
-                                <li class="user-menu-list" role="presentation">
-                                    <ul class="list-unstyled mb-0" role="none">
-                                        <% userMenuItems.forEach((item) => { %>
-                                            <li role="none">
-                                                <a
-                                                    class="dropdown-item user-menu-link d-flex align-items-center gap-3"
-                                                    href="<%= item.route %>"
-                                                    role="menuitem"
-                                                    data-nav-close
-                                                    <%= !focusAssigned ? 'data-user-menu-focus' : '' %>
-                                                >
-                                                    <span class="user-menu-link-icon" aria-hidden="true">
-                                                        <i class="bi <%= item.icon %>"></i>
-                                                    </span>
-                                                    <span class="flex-grow-1"><%= item.label %></span>
-                                                    <i class="bi bi-chevron-right opacity-50" aria-hidden="true"></i>
-                                                </a>
-                                                <% focusAssigned = true; %>
-                                            </li>
-                                        <% }) %>
-                                    </ul>
-                                </li>
-                                <li role="presentation"><hr class="dropdown-divider" /></li>
-                            <% } %>
-                            <li class="px-3 pb-2" role="presentation">
-                                <a
-                                    class="btn btn-outline-danger w-100 user-menu-logout"
-                                    href="/logout"
-                                    role="menuitem"
-                                    data-nav-close
-                                    <%= !focusAssigned ? 'data-user-menu-focus' : '' %>
-                                >
-                                    <i class="bi bi-box-arrow-right me-2" aria-hidden="true"></i>
-                                    Sair
-                                </a>
-                            </li>
->>>>>>> 5089212d
                         </ul>
                     </li>
                 <% } %>

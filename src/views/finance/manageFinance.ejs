--- conflicted
+++ resolved
@@ -1,911 +1,873 @@
-<%- include('../partials/header') %>
-
-<% const intervalOptions = Array.isArray(recurringIntervalOptions) ? recurringIntervalOptions : []; %>
-
-<div class="row fade-in responsive-page-row gy-4">
-    <div class="col-12">
-        <div class="card card-soft responsive-panel">
-            <div class="d-flex flex-column flex-lg-row align-items-lg-center justify-content-between gap-3">
-                <div>
-                    <span class="app-chip mb-2"><i class="bi bi-cash-stack me-2"></i>Saúde financeira</span>
-                    <h2 class="fw-semibold mb-2">Gerenciar finanças estratégicas</h2>
-                    <p class="text-muted mb-0">
-                        Acompanhe lançamentos, status e recorrências com visibilidade completa para decisões rápidas.
-                    </p>
-                </div>
-                <div class="text-muted small text-lg-end">
-                    Lançamentos cadastrados<br />
-                    <span class="fw-semibold text-primary"><%= entries.length %></span>
-                </div>
-            </div>
-
-            <% if (success_msg) { %>
-                <div class="alert alert-success alert-auto mt-4" data-auto-dismiss="5000">
-                    <i class="bi bi-check-circle me-2"></i><%= success_msg %>
-                </div>
-            <% } else if (error_msg) { %>
-                <div class="alert alert-danger alert-auto mt-4" data-auto-dismiss="5000">
-                    <i class="bi bi-exclamation-triangle me-2"></i><%= error_msg %>
-                </div>
-            <% } %>
-        </div>
-    </div>
-
-    <div class="col-12">
-        <div class="card card-soft responsive-panel">
-            <div class="d-flex flex-column gap-4">
-                <div>
-                    <div class="d-flex flex-column flex-xl-row justify-content-between align-items-start gap-3 mb-3">
-                        <div>
-                            <span class="app-chip mb-2"><i class="bi bi-funnel me-2"></i>Filtros inteligentes</span>
-                            <h3 class="fw-semibold mb-1">Visão consolidada</h3>
-                            <p class="text-muted mb-0">
-                                Período analisado: <span class="fw-semibold"><%= computedPeriodLabel %></span>
-                            </p>
-                        </div>
-                        <div class="text-muted small">
-                            Ajuste o período, o tipo e o status para refinar a análise e exportações.
-                        </div>
-                    </div>
-                    <form
-                        class="row g-3 align-items-end responsive-filter-grid"
-                        data-filter-form
-                        action="/finance"
-                        method="GET"
-                        novalidate
-                    >
-                        <div class="col-12 col-sm-6 col-lg-3 col-xxl-2">
-                            <label class="form-label" for="filterStartDate">Início</label>
-                            <input
-                                type="date"
-                                class="form-control"
-                                id="filterStartDate"
-                                name="startDate"
-                                value="<%= filterValues.startDate || '' %>"
-                            />
-                        </div>
-                        <div class="col-12 col-sm-6 col-lg-3 col-xxl-2">
-                            <label class="form-label" for="filterEndDate">Fim</label>
-                            <input
-                                type="date"
-                                class="form-control"
-                                id="filterEndDate"
-                                name="endDate"
-                                value="<%= filterValues.endDate || '' %>"
-                            />
-                        </div>
-                        <div class="col-12 col-sm-6 col-lg-3 col-xxl-2">
-                            <label class="form-label" for="filterType">Tipo</label>
-                            <select
-                                class="form-select"
-                                id="filterType"
-                                name="type"
-                                data-auto-submit="true"
-                            >
-                                <option value="" <%= filterValues.type ? '' : 'selected' %>>Todos</option>
-                                <option value="payable" <%= filterValues.type === 'payable' ? 'selected' : '' %>>A pagar</option>
-                                <option value="receivable" <%= filterValues.type === 'receivable' ? 'selected' : '' %>>A receber</option>
-                            </select>
-                        </div>
-                        <div class="col-12 col-sm-6 col-lg-3 col-xxl-2">
-                            <label class="form-label" for="filterStatus">Status</label>
-                            <select
-                                class="form-select"
-                                id="filterStatus"
-                                name="status"
-                                data-auto-submit="true"
-                            >
-                                <option value="" <%= filterValues.status ? '' : 'selected' %>>Todos</option>
-                                <option value="pending" <%= filterValues.status === 'pending' ? 'selected' : '' %>>Pendente</option>
-                                <option value="paid" <%= filterValues.status === 'paid' ? 'selected' : '' %>>Pago</option>
-                                <option value="overdue" <%= filterValues.status === 'overdue' ? 'selected' : '' %>>Atrasado</option>
-                                <option value="cancelled" <%= filterValues.status === 'cancelled' ? 'selected' : '' %>>Cancelado</option>
-                            </select>
-                        </div>
-                        <div class="col-12 col-xl-4 col-xxl-4 ms-auto">
-                            <div class="d-flex flex-column flex-sm-row justify-content-end gap-2">
-                                <button type="button" class="btn btn-outline-secondary w-100 w-sm-auto" data-filter-clear>
-                                    Limpar
-                                </button>
-                                <button type="submit" class="btn btn-gradient w-100 w-sm-auto">
-                                    Aplicar filtros
-                                </button>
-                            </div>
-                        </div>
-                    </form>
-                </div>
-
-                <div class="row g-4">
-                    <div class="col-sm-6 col-xl-3">
-                        <div class="card border-0 shadow-sm h-100">
-                            <div class="card-body">
-                                <div class="d-flex align-items-center justify-content-between mb-3">
-                                    <span class="badge rounded-pill bg-success-subtle text-success">Receitas</span>
-                                    <i class="bi bi-arrow-up-right-circle text-success fs-4" aria-hidden="true"></i>
-                                </div>
-                                <h4 class="fw-semibold mb-1"><%= formatCurrency(summaryTotals.receivable) %></h4>
-                                <p class="text-muted small mb-0">Entradas previstas no período selecionado.</p>
-                            </div>
-                        </div>
-                    </div>
-                    <div class="col-sm-6 col-xl-3">
-                        <div class="card border-0 shadow-sm h-100">
-                            <div class="card-body">
-                                <div class="d-flex align-items-center justify-content-between mb-3">
-                                    <span class="badge rounded-pill bg-danger-subtle text-danger">Despesas</span>
-                                    <i class="bi bi-arrow-down-right-circle text-danger fs-4" aria-hidden="true"></i>
-                                </div>
-                                <h4 class="fw-semibold mb-1"><%= formatCurrency(summaryTotals.payable) %></h4>
-                                <p class="text-muted small mb-0">Saídas planejadas dentro do período.</p>
-                            </div>
-                        </div>
-                    </div>
-                    <div class="col-sm-6 col-xl-3">
-                        <div class="card border-0 shadow-sm h-100">
-                            <div class="card-body">
-                                <div class="d-flex align-items-center justify-content-between mb-3">
-                                    <span class="badge rounded-pill bg-primary-subtle text-primary">Saldo</span>
-                                    <i class="bi bi-wallet2 text-primary fs-4" aria-hidden="true"></i>
-                                </div>
-                                <h4 class="fw-semibold mb-1 <%= netClass %>"><%= formatCurrency(summaryTotals.net) %></h4>
-                                <p class="text-muted small mb-0">Resultado projetado após receitas e despesas.</p>
-                            </div>
-                        </div>
-                    </div>
-                    <div class="col-sm-6 col-xl-3">
-                        <div class="card border-0 shadow-sm h-100">
-                            <div class="card-body">
-                                <div class="d-flex align-items-center justify-content-between mb-3">
-                                    <span class="badge rounded-pill bg-warning-subtle text-warning">Riscos</span>
-                                    <i class="bi bi-exclamation-octagon text-warning fs-4" aria-hidden="true"></i>
-                                </div>
-                                <h4 class="fw-semibold mb-1 text-warning"><%= formatCurrency(summaryTotals.overdue) %></h4>
-                                <p class="text-muted small mb-0">Pagamentos em atraso demandando atenção imediata.</p>
-                            </div>
-                        </div>
-                    </div>
-                </div>
-
-                <div class="row g-4 align-items-stretch">
-                    <div class="col-12 col-lg-7">
-                        <div class="card border-0 shadow-sm h-100">
-                            <div class="card-body d-flex flex-column">
-                                <div class="d-flex flex-wrap justify-content-between align-items-start gap-3 mb-3">
-                                    <div>
-                                        <h4 class="fw-semibold mb-1">Performance mensal</h4>
-                                        <p class="text-muted small mb-0">Comparativo de entradas e saídas para decisões estratégicas.</p>
-                                    </div>
-                                    <span class="badge rounded-pill bg-light text-muted"><%= computedPeriodLabel %></span>
-                                </div>
-                                <div class="ratio ratio-16x9">
-                                    <canvas
-                                        id="financePerformanceChart"
-                                        aria-label="Gráfico de desempenho financeiro mensal"
-                                        role="img"
-                                    ></canvas>
-                                </div>
-                                <% if (hasMonthlySummary) { %>
-                                    <div class="table-responsive small mt-4">
-                                        <table class="table table-sm align-middle mb-0">
-                                            <thead>
-                                                <tr>
-                                                    <th scope="col">Mês</th>
-                                                    <th scope="col" class="text-end">A receber</th>
-                                                    <th scope="col" class="text-end">A pagar</th>
-                                                </tr>
-                                            </thead>
-                                            <tbody>
-                                                <% summaryMonthly.forEach((item) => { %>
-                                                    <tr>
-                                                        <td><%= formatMonthLabel(item.month) %></td>
-                                                        <td class="text-end"><%= formatCurrency(item.receivable) %></td>
-                                                        <td class="text-end"><%= formatCurrency(item.payable) %></td>
-                                                    </tr>
-                                                <% }) %>
-                                            </tbody>
-                                        </table>
-                                    </div>
-                                <% } else { %>
-                                    <p class="text-muted small mt-4 mb-0">
-                                        Cadastre lançamentos ou ajuste os filtros para visualizar tendências históricas.
-                                    </p>
-                                <% } %>
-                            </div>
-                        </div>
-                    </div>
-                    <div class="col-12 col-lg-5">
-                        <div class="card border-0 shadow-sm h-100">
-                            <div class="card-body d-flex flex-column">
-                                <div class="d-flex flex-wrap justify-content-between align-items-start gap-3 mb-3">
-                                    <div>
-                                        <h4 class="fw-semibold mb-1">Status por categoria</h4>
-                                        <p class="text-muted small mb-0">Distribuição de valores em cada etapa.</p>
-                                    </div>
-                                    <span class="badge rounded-pill bg-light text-muted">Atualizado em tempo real</span>
-                                </div>
-                                <div class="table-responsive">
-                                    <table class="table table-sm align-middle mb-3">
-                                        <thead>
-                                            <tr>
-                                                <th scope="col">Tipo</th>
-                                                <% statusKeys.forEach((statusKey) => { %>
-                                                    <th scope="col" class="text-end"><%= statusLabels[statusKey] %></th>
-                                                <% }) %>
-                                            </tr>
-                                        </thead>
-                                        <tbody>
-                                            <% Object.keys(typeLabels).forEach((typeKey) => { %>
-                                                <tr>
-                                                    <td class="fw-semibold"><%= typeLabels[typeKey] %></td>
-                                                    <% statusKeys.forEach((statusKey) => { %>
-                                                        <% const statusValue = summaryStatus && summaryStatus[typeKey] ? summaryStatus[typeKey][statusKey] : 0; %>
-                                                        <td class="text-end"><%= formatCurrency(statusValue) %></td>
-                                                    <% }) %>
-                                                </tr>
-                                            <% }) %>
-                                        </tbody>
-                                    </table>
-                                </div>
-                                <div class="bg-light rounded-3 p-3 mt-auto">
-                                    <div class="d-flex flex-column gap-2 small">
-                                        <div class="d-flex justify-content-between">
-                                            <span class="text-muted">Pagamentos liquidados</span>
-                                            <span class="fw-semibold text-success"><%= formatCurrency(summaryTotals.paid) %></span>
-                                        </div>
-                                        <div class="d-flex justify-content-between">
-                                            <span class="text-muted">Pendências</span>
-                                            <span class="fw-semibold text-primary"><%= formatCurrency(summaryTotals.pending) %></span>
-                                        </div>
-                                        <div class="d-flex justify-content-between">
-                                            <span class="text-muted">Atrasos</span>
-                                            <span class="fw-semibold text-warning"><%= formatCurrency(summaryTotals.overdue) %></span>
-                                        </div>
-                                    </div>
-                                </div>
-                            </div>
-                        </div>
-                    </div>
-                </div>
-            </div>
-        </div>
-    </div>
-
-    <div class="col-12">
-        <div class="card card-soft responsive-panel">
-            <div class="d-flex flex-wrap justify-content-between align-items-center gap-3 mb-3">
-                <div>
-                    <h3 class="fw-semibold mb-1">Lançamentos recentes</h3>
-                    <p class="text-muted mb-0">Monitoramento contínuo de receitas, despesas e recorrências.</p>
-                </div>
-                <div class="d-flex flex-column flex-sm-row align-items-sm-center justify-content-end gap-2 text-sm-end">
-                    <span class="badge rounded-pill bg-light text-muted">
-                        <i class="bi bi-shield-lock me-2" aria-hidden="true"></i>Auditoria ativa
-                    </span>
-                    <div
-                        class="d-flex flex-wrap align-items-center justify-content-end gap-2"
-                        role="group"
-                        aria-label="Exportar lançamentos financeiros"
-                    >
-                        <a
-                            class="btn btn-outline-danger btn-sm d-inline-flex align-items-center gap-2"
-                            href="/finance/export/pdf"
-                            data-export-target="/finance/export/pdf"
-                            data-bs-toggle="tooltip"
-                            data-bs-placement="top"
-                            title="Exportar lançamentos filtrados em PDF"
-                            aria-label="Exportar lançamentos filtrados em PDF"
-                            rel="noopener"
-                        >
-                            <i class="bi bi-filetype-pdf" aria-hidden="true"></i>
-                            <span>Exportar PDF</span>
-                        </a>
-                        <a
-                            class="btn btn-outline-success btn-sm d-inline-flex align-items-center gap-2"
-                            href="/finance/export/excel"
-                            data-export-target="/finance/export/excel"
-                            data-bs-toggle="tooltip"
-                            data-bs-placement="top"
-                            title="Exportar lançamentos filtrados em Excel"
-                            aria-label="Exportar lançamentos filtrados em Excel"
-                            rel="noopener"
-                        >
-                            <i class="bi bi-file-earmark-spreadsheet" aria-hidden="true"></i>
-                            <span>Exportar Excel</span>
-                        </a>
-                    </div>
-                </div>
-            </div>
-            <div class="table-responsive table-modern responsive-table">
-                <table class="table align-middle mb-0">
-                    <thead class="table-dark">
-                        <tr>
-                            <th>ID</th>
-                            <th>Descrição</th>
-                            <th>Tipo</th>
-                            <th>Valor</th>
-                            <th>Vencimento</th>
-                            <th>Pagamento</th>
-                            <th>Status</th>
-                            <th class="text-center" style="width: 200px;">Ações</th>
-                        </tr>
-                    </thead>
-                    <tbody>
-                        <% entries.forEach(entry => { %>
-                            <tr>
-                                <td><%= entry.id %></td>
-                                <td>
-                                    <div class="d-flex flex-column">
-                                        <span class="fw-semibold"><%= entry.description %></span>
-                                        <% if (entry.attachments && entry.attachments.length) { %>
-                                            <span class="text-muted small">
-                                                <i class="bi bi-paperclip me-1" aria-hidden="true"></i>
-                                                <%= entry.attachments.length %> anexo<%= entry.attachments.length > 1 ? 's' : '' %>
-                                            </span>
-                                        <% } %>
-                                    </div>
-                                </td>
-                                <td>
-                                    <% if (entry.type === 'payable') { %>
-                                        <span class="badge text-bg-danger">Pagar</span>
-                                    <% } else { %>
-                                        <span class="badge text-bg-success">Receber</span>
-                                    <% } %>
-                                </td>
-                                <td>R$ <%= entry.value %></td>
-                                <td><%= entry.dueDate %></td>
-                                <td><%= entry.paymentDate ? entry.paymentDate : '—' %></td>
-                                <td><%= entry.status %></td>
-                                <td>
-                                    <div class="d-flex flex-wrap justify-content-center gap-2">
-                                        <button
-                                            type="button"
-                                            class="btn btn-outline-primary btn-sm"
-                                            data-bs-toggle="modal"
-                                            data-bs-target="#editFinanceModal<%= entry.id %>"
-                                        >
-                                            <i class="bi bi-pencil me-1"></i>Editar
-                                        </button>
-
-                                        <form
-                                            action="/finance/delete/<%= entry.id %>?_method=DELETE"
-                                            method="POST"
-                                            class="d-inline"
-                                        >
-                                            <button class="btn btn-outline-danger btn-sm" type="submit">
-                                                <i class="bi bi-trash me-1"></i>Excluir
-                                            </button>
-                                        </form>
-                                    </div>
-
-                                    <div
-                                        class="modal fade"
-                                        id="editFinanceModal<%= entry.id %>"
-                                        tabindex="-1"
-                                        aria-hidden="true"
-                                    >
-                                        <div class="modal-dialog">
-                                            <form
-                                                action="/finance/update/<%= entry.id %>?_method=PUT"
-                                                method="POST"
-                                                enctype="multipart/form-data"
-                                                class="modal-content"
-                                            >
-                                                <div class="modal-header">
-                                                    <h5 class="modal-title">Editar Lançamento #<%= entry.id %></h5>
-                                                    <button
-                                                        type="button"
-                                                        class="btn-close"
-                                                        data-bs-dismiss="modal"
-                                                        aria-label="Close"
-                                                    ></button>
-                                                </div>
-                                                <div class="modal-body">
-                                                    <input type="hidden" name="id" value="<%= entry.id %>" />
-
-                                                    <div class="mb-3">
-                                                        <label class="form-label">Descrição</label>
-                                                        <input
-                                                            type="text"
-                                                            class="form-control"
-                                                            name="description"
-                                                            value="<%= entry.description %>"
-                                                            required
-                                                        />
-                                                    </div>
-                                                    <div class="mb-3">
-                                                        <label class="form-label">Tipo</label>
-                                                        <select class="form-select" name="type" required>
-                                                            <option value="payable" <%= entry.type === 'payable' ? 'selected' : '' %>>Pagar</option>
-                                                            <option value="receivable" <%= entry.type === 'receivable' ? 'selected' : '' %>>Receber</option>
-                                                        </select>
-                                                    </div>
-                                                    <div class="mb-3">
-                                                        <label class="form-label">Valor (R$)</label>
-                                                        <input
-                                                            type="number"
-                                                            step="0.01"
-                                                            class="form-control"
-                                                            name="value"
-                                                            value="<%= entry.value %>"
-                                                            required
-                                                        />
-                                                    </div>
-                                                    <div class="mb-3">
-                                                        <label class="form-label">Data de Vencimento</label>
-                                                        <input
-                                                            type="date"
-                                                            class="form-control"
-                                                            name="dueDate"
-                                                            value="<%= entry.dueDate %>"
-                                                            required
-                                                        />
-                                                    </div>
-                                                    <div class="mb-3">
-                                                        <label class="form-label">Data de Pagamento</label>
-                                                        <input
-                                                            type="date"
-                                                            class="form-control"
-                                                            name="paymentDate"
-                                                            value="<%= entry.paymentDate ? entry.paymentDate : '' %>"
-                                                        />
-                                                    </div>
-                                                    <div class="mb-3">
-                                                        <label class="form-label">Status</label>
-                                                        <select class="form-select" name="status">
-                                                            <option value="pending" <%= entry.status === 'pending' ? 'selected' : '' %>>Pendente</option>
-                                                            <option value="paid" <%= entry.status === 'paid' ? 'selected' : '' %>>Pago</option>
-                                                            <option value="overdue" <%= entry.status === 'overdue' ? 'selected' : '' %>>Atrasado</option>
-                                                        </select>
-                                                    </div>
-                                                    <div class="mb-3">
-                                                        <label class="form-label">Recorrência</label>
-                                                        <select class="form-select" name="recurring">
-                                                            <option value="true" <%= entry.recurring ? 'selected' : '' %>>Lançamento recorrente</option>
-                                                            <option value="false" <%= !entry.recurring ? 'selected' : '' %>>Evento único</option>
-                                                        </select>
-                                                    </div>
-<<<<<<< HEAD
-                                                    <div class="mb-3">
-                                                        <label class="form-label">Intervalo de recorrência</label>
-                                                        <input
-                                                            type="text"
-                                                            class="form-control"
-                                                            name="recurringInterval"
-                                                            value="<%= entry.recurringInterval || '' %>"
-                                                            placeholder="Ex.: mensal, trimestral"
-                                                        />
-                                                    </div>
-                                                    <div class="mb-3">
-                                                        <label class="form-label">Anexos cadastrados</label>
-                                                        <% if (entry.attachments && entry.attachments.length) { %>
-                                                            <ul class="list-group list-group-flush rounded shadow-sm">
-                                                                <% entry.attachments.forEach((attachment) => { %>
-                                                                    <li class="list-group-item d-flex align-items-center justify-content-between gap-3">
-                                                                        <div class="d-flex align-items-center gap-2 text-truncate">
-                                                                            <i class="bi bi-paperclip text-primary" aria-hidden="true"></i>
-                                                                            <span class="text-truncate" title="<%= attachment.fileName %>"><%= attachment.fileName %></span>
-                                                                        </div>
-                                                                        <div class="d-flex flex-column flex-sm-row align-items-sm-center gap-2 text-sm-end">
-                                                                            <span class="text-muted small"><%= Math.max(1, Math.round((attachment.size || 0) / 1024)) %> KB</span>
-                                                                            <a
-                                                                                class="btn btn-outline-primary btn-sm"
-                                                                                href="/finance/attachments/<%= attachment.id %>/download"
-                                                                            >
-                                                                                <i class="bi bi-download me-1" aria-hidden="true"></i>Baixar
-                                                                            </a>
-                                                                        </div>
-                                                                    </li>
-                                                                <% }); %>
-                                                            </ul>
-                                                        <% } else { %>
-                                                            <p class="text-muted small mb-0">Nenhum anexo disponível para este lançamento.</p>
-                                                        <% } %>
-                                                    </div>
-                                                    <div class="mb-3">
-                                                        <label class="form-label" for="entry-attachments-<%= entry.id %>">
-                                                            Adicionar novos anexos
-                                                        </label>
-                                                        <input
-                                                            type="file"
-                                                            class="form-control"
-                                                            id="entry-attachments-<%= entry.id %>"
-                                                            name="attachments"
-                                                            multiple
-                                                            accept=".pdf,.png,.jpg,.jpeg,.doc,.docx,.xls,.xlsx,.csv,.txt,.zip"
-                                                        />
-                                                        <div class="form-text">
-                                                            Anexe arquivos relevantes (até 10MB por arquivo).
-                                                        </div>
-                                                    </div>
-=======
-                                                    <div class="mb-3">
-                                                        <label class="form-label">Intervalo de recorrência</label>
-                                                        <select class="form-select" name="recurringInterval">
-                                                            <option value="" <%= entry.recurringInterval ? '' : 'selected' %>>Selecione um intervalo</option>
-                                                            <% intervalOptions.forEach((option) => { %>
-                                                                <% if (!option || !option.value) { return; } %>
-                                                                <option value="<%= option.value %>" <%= entry.recurringInterval === option.value ? 'selected' : '' %>>
-                                                                    <%= option.label %>
-                                                                </option>
-                                                            <% }); %>
-                                                        </select>
-                                                    </div>
->>>>>>> 2ea90286
-                                                </div>
-                                                <div class="modal-footer">
-                                                    <button
-                                                        type="button"
-                                                        class="btn btn-outline-secondary"
-                                                        data-bs-dismiss="modal"
-                                                    >
-                                                        Cancelar
-                                                    </button>
-                                                    <button type="submit" class="btn btn-gradient">Salvar</button>
-                                                </div>
-                                            </form>
-                                        </div>
-                                    </div>
-                                </td>
-                            </tr>
-                        <% }) %>
-                    </tbody>
-                </table>
-            </div>
-        </div>
-    </div>
-    <div class="col-12 col-xxl-10">
-        <div class="card card-soft responsive-panel">
-            <h3 class="fw-semibold mb-2">Novo lançamento</h3>
-            <p class="text-muted mb-4">Cadastre receitas ou despesas com recorrência opcional e acompanhe tudo no painel.</p>
-            <form action="/finance/create" method="POST" enctype="multipart/form-data" class="row g-3 responsive-filter-grid">
-                <div class="col-md-5">
-                    <label class="form-label">Descrição</label>
-                    <input
-                        type="text"
-                        class="form-control"
-                        name="description"
-                        required
-                        placeholder="Ex.: Pagamento fornecedor"
-                    />
-                </div>
-                <div class="col-md-3">
-                    <label class="form-label">Tipo</label>
-                    <select class="form-select" name="type" required>
-                        <option value="payable">Pagar</option>
-                        <option value="receivable">Receber</option>
-                    </select>
-                </div>
-                <div class="col-md-2">
-                    <label class="form-label">Valor (R$)</label>
-                    <input
-                        type="number"
-                        step="0.01"
-                        class="form-control"
-                        name="value"
-                        required
-                    />
-                </div>
-                <div class="col-md-2">
-                    <label class="form-label">Vencimento</label>
-                    <input
-                        type="date"
-                        class="form-control"
-                        name="dueDate"
-                        required
-                    />
-                </div>
-<<<<<<< HEAD
-                <div class="col-md-3">
-                    <label class="form-label">Recorrência</label>
-                    <select class="form-select" name="recurring">
-                        <option value="false">Não recorrente</option>
-                        <option value="true">Recorrente</option>
-                    </select>
-                </div>
-                <div class="col-md-3">
-                    <label class="form-label">Intervalo (opcional)</label>
-                    <input
-                        type="text"
-                        class="form-control"
-                        name="recurringInterval"
-                        placeholder="Ex.: mensal"
-                    />
-                </div>
-                <div class="col-md-6">
-                    <label class="form-label" for="new-entry-attachments">Anexar documentos</label>
-                    <input
-                        type="file"
-                        class="form-control"
-                        id="new-entry-attachments"
-                        name="attachments"
-                        multiple
-                        accept=".pdf,.png,.jpg,.jpeg,.doc,.docx,.xls,.xlsx,.csv,.txt,.zip"
-                    />
-                    <div class="form-text">
-                        Upload seguro com limite de 10MB por arquivo. Tipos aceitos: PDF, imagens e documentos do Office.
-                    </div>
-                </div>
-                <div class="col-md-12">
-                    <div class="responsive-form-actions">
-                        <button type="reset" class="btn btn-outline-secondary">Limpar</button>
-=======
-                <div class="col-md-3">
-                    <label class="form-label">Recorrência</label>
-                    <select class="form-select" name="recurring">
-                        <option value="false">Não recorrente</option>
-                        <option value="true">Recorrente</option>
-                    </select>
-                </div>
-                <div class="col-md-3">
-                    <label class="form-label">Intervalo (opcional)</label>
-                    <select class="form-select" name="recurringInterval">
-                        <option value="" selected>Selecione um intervalo</option>
-                        <% intervalOptions.forEach((option) => { %>
-                            <% if (!option || !option.value) { return; } %>
-                            <option value="<%= option.value %>"><%= option.label %></option>
-                        <% }); %>
-                    </select>
-                </div>
-                <div class="col-md-12">
-                    <div class="responsive-form-actions">
-                        <button type="reset" class="btn btn-outline-secondary">Limpar</button>
->>>>>>> 2ea90286
-                        <button type="submit" class="btn btn-gradient">Criar lançamento</button>
-                    </div>
-                </div>
-            </form>
-        </div>
-    </div>
-</div>
-
-<script
-    src="https://cdn.jsdelivr.net/npm/chart.js@4.4.4/dist/chart.umd.min.js"
-    referrerpolicy="no-referrer"
-    defer
-></script>
-<script>
-    const rawMonthlySummary = <%- JSON.stringify(summaryMonthly) %>;
-    const monthlySummaryData = Array.isArray(rawMonthlySummary) ? rawMonthlySummary : [];
-    const chartCurrencyFormatter = new Intl.NumberFormat('pt-BR', {
-        style: 'currency',
-        currency: 'BRL'
-    });
-
-    document.addEventListener('DOMContentLoaded', () => {
-        const filterForms = document.querySelectorAll('[data-filter-form]');
-        const exportLinks = document.querySelectorAll('[data-export-target]');
-
-        const buildFiltersQuery = (scope) => {
-            if (typeof URLSearchParams === 'undefined') {
-                return window.location.search ? window.location.search.replace(/^\?/, '') : '';
-            }
-
-            const params = new URLSearchParams(window.location.search || '');
-            const forms = scope ? [scope] : Array.from(document.querySelectorAll('[data-filter-form]'));
-
-            forms.filter(Boolean).forEach((form) => {
-                const fields = form.querySelectorAll('input[name], select[name], textarea[name]');
-                fields.forEach((field) => {
-                    if (!field || !field.name) {
-                        return;
-                    }
-
-                    const rawValue = typeof field.value === 'string' ? field.value.trim() : field.value;
-                    if (rawValue) {
-                        params.set(field.name, rawValue);
-                    } else {
-                        params.delete(field.name);
-                    }
-                });
-            });
-
-            return params.toString();
-        };
-
-        const submitFormWithFilters = (form) => {
-            if (!form) {
-                return;
-            }
-
-            const action = form.getAttribute('action') || window.location.pathname || '/finance';
-            const queryString = buildFiltersQuery(form);
-            const finalUrl = queryString ? `${action}?${queryString}` : action;
-
-            window.location.assign(finalUrl);
-        };
-
-        const applyQueryToLink = (link) => {
-            const baseUrl = link.getAttribute('data-export-target');
-            if (!baseUrl) {
-                return;
-            }
-
-            const queryString = buildFiltersQuery();
-            const finalUrl = queryString ? `${baseUrl}?${queryString}` : baseUrl;
-            link.setAttribute('href', finalUrl);
-        };
-
-        const refreshExportLinks = () => {
-            if (!exportLinks.length) {
-                return;
-            }
-
-            exportLinks.forEach((link) => {
-                applyQueryToLink(link);
-
-                if (!link.__financeExportListenersBound) {
-                    link.addEventListener('focus', () => applyQueryToLink(link));
-                    link.addEventListener('mouseenter', () => applyQueryToLink(link));
-                    link.addEventListener('click', () => applyQueryToLink(link));
-                    link.addEventListener('auxclick', (event) => {
-                        if (event.button === 1) {
-                            applyQueryToLink(link);
-                        }
-                    });
-                    link.__financeExportListenersBound = true;
-                }
-            });
-        };
-
-        filterForms.forEach((form) => {
-            form.addEventListener('submit', (event) => {
-                event.preventDefault();
-                submitFormWithFilters(form);
-            });
-
-            const clearButton = form.querySelector('[data-filter-clear]');
-            if (clearButton) {
-                clearButton.addEventListener('click', (event) => {
-                    event.preventDefault();
-                    form.reset();
-                    submitFormWithFilters(form);
-                });
-            }
-
-            const fields = form.querySelectorAll('input[name], select[name], textarea[name]');
-            fields.forEach((field) => {
-                if (!field) {
-                    return;
-                }
-
-                const updateExportTargets = () => refreshExportLinks();
-                field.addEventListener('input', updateExportTargets);
-                field.addEventListener('change', () => {
-                    updateExportTargets();
-
-                    if (field.dataset.autoSubmit === 'true') {
-                        submitFormWithFilters(form);
-                    }
-                });
-            });
-        });
-
-        refreshExportLinks();
-
-        const chartElement = document.getElementById('financePerformanceChart');
-
-        const formatChartMonthLabel = (value) => {
-            if (!value) {
-                return '';
-            }
-
-            const safeValue = String(value);
-            const isoDate = `${safeValue}-01T00:00:00`;
-            const parsedDate = new Date(isoDate);
-
-            if (Number.isFinite(parsedDate.getTime())) {
-                return parsedDate.toLocaleDateString('pt-BR', { month: 'short', year: 'numeric' });
-            }
-
-            const parts = safeValue.split('-');
-            if (parts.length === 2) {
-                return `${parts[1]}/${parts[0]}`;
-            }
-
-            return safeValue;
-        };
-
-        const renderFinanceChart = () => {
-            if (!chartElement || typeof window.Chart === 'undefined') {
-                return false;
-            }
-
-            const context = chartElement.getContext('2d');
-            if (!context) {
-                return false;
-            }
-
-            const labels = monthlySummaryData.map((item) => formatChartMonthLabel(item.month));
-            const receivableData = monthlySummaryData.map((item) => {
-                const value = Number.parseFloat(item?.receivable ?? 0);
-                return Number.isFinite(value) ? value : 0;
-            });
-            const payableData = monthlySummaryData.map((item) => {
-                const value = Number.parseFloat(item?.payable ?? 0);
-                return Number.isFinite(value) ? value : 0;
-            });
-
-            if (chartElement.__financeChartInstance) {
-                chartElement.__financeChartInstance.destroy();
-            }
-
-            chartElement.__financeChartInstance = new window.Chart(context, {
-                type: 'line',
-                data: {
-                    labels,
-                    datasets: [
-                        {
-                            label: 'A receber',
-                            data: receivableData,
-                            borderColor: '#198754',
-                            backgroundColor: 'rgba(25, 135, 84, 0.15)',
-                            tension: 0.35,
-                            fill: true,
-                            pointRadius: 4,
-                            pointBackgroundColor: '#198754'
-                        },
-                        {
-                            label: 'A pagar',
-                            data: payableData,
-                            borderColor: '#dc3545',
-                            backgroundColor: 'rgba(220, 53, 69, 0.15)',
-                            tension: 0.35,
-                            fill: true,
-                            pointRadius: 4,
-                            pointBackgroundColor: '#dc3545'
-                        }
-                    ]
-                },
-                options: {
-                    responsive: true,
-                    maintainAspectRatio: false,
-                    interaction: {
-                        intersect: false,
-                        mode: 'index'
-                    },
-                    plugins: {
-                        legend: {
-                            position: 'bottom'
-                        },
-                        tooltip: {
-                            callbacks: {
-                                label: (context) => {
-                                    const value = Number.isFinite(context.parsed?.y) ? context.parsed.y : 0;
-                                    return `${context.dataset.label}: ${chartCurrencyFormatter.format(value)}`;
-                                }
-                            }
-                        }
-                    },
-                    scales: {
-                        x: {
-                            ticks: {
-                                maxRotation: 0,
-                                minRotation: 0
-                            }
-                        },
-                        y: {
-                            beginAtZero: true,
-                            ticks: {
-                                callback: (value) => {
-                                    const numeric = Number(value);
-                                    return chartCurrencyFormatter.format(Number.isFinite(numeric) ? numeric : 0);
-                                }
-                            }
-                        }
-                    }
-                }
-            });
-
-            return true;
-        };
-
-        if (chartElement && monthlySummaryData.length) {
-            const chartRendered = renderFinanceChart();
-            if (!chartRendered) {
-                window.addEventListener('load', renderFinanceChart, { once: true });
-            }
-        }
-    });
-</script>
-
-<%- include('../partials/footer') %>
+<%- include('../partials/header') %>
+
+<% const intervalOptions = Array.isArray(recurringIntervalOptions) ? recurringIntervalOptions : []; %>
+
+<div class="row fade-in responsive-page-row gy-4">
+    <div class="col-12">
+        <div class="card card-soft responsive-panel">
+            <div class="d-flex flex-column flex-lg-row align-items-lg-center justify-content-between gap-3">
+                <div>
+                    <span class="app-chip mb-2"><i class="bi bi-cash-stack me-2"></i>Saúde financeira</span>
+                    <h2 class="fw-semibold mb-2">Gerenciar finanças estratégicas</h2>
+                    <p class="text-muted mb-0">
+                        Acompanhe lançamentos, status e recorrências com visibilidade completa para decisões rápidas.
+                    </p>
+                </div>
+                <div class="text-muted small text-lg-end">
+                    Lançamentos cadastrados<br />
+                    <span class="fw-semibold text-primary"><%= entries.length %></span>
+                </div>
+            </div>
+
+            <% if (success_msg) { %>
+                <div class="alert alert-success alert-auto mt-4" data-auto-dismiss="5000">
+                    <i class="bi bi-check-circle me-2"></i><%= success_msg %>
+                </div>
+            <% } else if (error_msg) { %>
+                <div class="alert alert-danger alert-auto mt-4" data-auto-dismiss="5000">
+                    <i class="bi bi-exclamation-triangle me-2"></i><%= error_msg %>
+                </div>
+            <% } %>
+        </div>
+    </div>
+
+    <div class="col-12">
+        <div class="card card-soft responsive-panel">
+            <div class="d-flex flex-column gap-4">
+                <div>
+                    <div class="d-flex flex-column flex-xl-row justify-content-between align-items-start gap-3 mb-3">
+                        <div>
+                            <span class="app-chip mb-2"><i class="bi bi-funnel me-2"></i>Filtros inteligentes</span>
+                            <h3 class="fw-semibold mb-1">Visão consolidada</h3>
+                            <p class="text-muted mb-0">
+                                Período analisado: <span class="fw-semibold"><%= computedPeriodLabel %></span>
+                            </p>
+                        </div>
+                        <div class="text-muted small">
+                            Ajuste o período, o tipo e o status para refinar a análise e exportações.
+                        </div>
+                    </div>
+                    <form
+                        class="row g-3 align-items-end responsive-filter-grid"
+                        data-filter-form
+                        action="/finance"
+                        method="GET"
+                        novalidate
+                    >
+                        <div class="col-12 col-sm-6 col-lg-3 col-xxl-2">
+                            <label class="form-label" for="filterStartDate">Início</label>
+                            <input
+                                type="date"
+                                class="form-control"
+                                id="filterStartDate"
+                                name="startDate"
+                                value="<%= filterValues.startDate || '' %>"
+                            />
+                        </div>
+                        <div class="col-12 col-sm-6 col-lg-3 col-xxl-2">
+                            <label class="form-label" for="filterEndDate">Fim</label>
+                            <input
+                                type="date"
+                                class="form-control"
+                                id="filterEndDate"
+                                name="endDate"
+                                value="<%= filterValues.endDate || '' %>"
+                            />
+                        </div>
+                        <div class="col-12 col-sm-6 col-lg-3 col-xxl-2">
+                            <label class="form-label" for="filterType">Tipo</label>
+                            <select
+                                class="form-select"
+                                id="filterType"
+                                name="type"
+                                data-auto-submit="true"
+                            >
+                                <option value="" <%= filterValues.type ? '' : 'selected' %>>Todos</option>
+                                <option value="payable" <%= filterValues.type === 'payable' ? 'selected' : '' %>>A pagar</option>
+                                <option value="receivable" <%= filterValues.type === 'receivable' ? 'selected' : '' %>>A receber</option>
+                            </select>
+                        </div>
+                        <div class="col-12 col-sm-6 col-lg-3 col-xxl-2">
+                            <label class="form-label" for="filterStatus">Status</label>
+                            <select
+                                class="form-select"
+                                id="filterStatus"
+                                name="status"
+                                data-auto-submit="true"
+                            >
+                                <option value="" <%= filterValues.status ? '' : 'selected' %>>Todos</option>
+                                <option value="pending" <%= filterValues.status === 'pending' ? 'selected' : '' %>>Pendente</option>
+                                <option value="paid" <%= filterValues.status === 'paid' ? 'selected' : '' %>>Pago</option>
+                                <option value="overdue" <%= filterValues.status === 'overdue' ? 'selected' : '' %>>Atrasado</option>
+                                <option value="cancelled" <%= filterValues.status === 'cancelled' ? 'selected' : '' %>>Cancelado</option>
+                            </select>
+                        </div>
+                        <div class="col-12 col-xl-4 col-xxl-4 ms-auto">
+                            <div class="d-flex flex-column flex-sm-row justify-content-end gap-2">
+                                <button type="button" class="btn btn-outline-secondary w-100 w-sm-auto" data-filter-clear>
+                                    Limpar
+                                </button>
+                                <button type="submit" class="btn btn-gradient w-100 w-sm-auto">
+                                    Aplicar filtros
+                                </button>
+                            </div>
+                        </div>
+                    </form>
+                </div>
+
+                <div class="row g-4">
+                    <div class="col-sm-6 col-xl-3">
+                        <div class="card border-0 shadow-sm h-100">
+                            <div class="card-body">
+                                <div class="d-flex align-items-center justify-content-between mb-3">
+                                    <span class="badge rounded-pill bg-success-subtle text-success">Receitas</span>
+                                    <i class="bi bi-arrow-up-right-circle text-success fs-4" aria-hidden="true"></i>
+                                </div>
+                                <h4 class="fw-semibold mb-1"><%= formatCurrency(summaryTotals.receivable) %></h4>
+                                <p class="text-muted small mb-0">Entradas previstas no período selecionado.</p>
+                            </div>
+                        </div>
+                    </div>
+                    <div class="col-sm-6 col-xl-3">
+                        <div class="card border-0 shadow-sm h-100">
+                            <div class="card-body">
+                                <div class="d-flex align-items-center justify-content-between mb-3">
+                                    <span class="badge rounded-pill bg-danger-subtle text-danger">Despesas</span>
+                                    <i class="bi bi-arrow-down-right-circle text-danger fs-4" aria-hidden="true"></i>
+                                </div>
+                                <h4 class="fw-semibold mb-1"><%= formatCurrency(summaryTotals.payable) %></h4>
+                                <p class="text-muted small mb-0">Saídas planejadas dentro do período.</p>
+                            </div>
+                        </div>
+                    </div>
+                    <div class="col-sm-6 col-xl-3">
+                        <div class="card border-0 shadow-sm h-100">
+                            <div class="card-body">
+                                <div class="d-flex align-items-center justify-content-between mb-3">
+                                    <span class="badge rounded-pill bg-primary-subtle text-primary">Saldo</span>
+                                    <i class="bi bi-wallet2 text-primary fs-4" aria-hidden="true"></i>
+                                </div>
+                                <h4 class="fw-semibold mb-1 <%= netClass %>"><%= formatCurrency(summaryTotals.net) %></h4>
+                                <p class="text-muted small mb-0">Resultado projetado após receitas e despesas.</p>
+                            </div>
+                        </div>
+                    </div>
+                    <div class="col-sm-6 col-xl-3">
+                        <div class="card border-0 shadow-sm h-100">
+                            <div class="card-body">
+                                <div class="d-flex align-items-center justify-content-between mb-3">
+                                    <span class="badge rounded-pill bg-warning-subtle text-warning">Riscos</span>
+                                    <i class="bi bi-exclamation-octagon text-warning fs-4" aria-hidden="true"></i>
+                                </div>
+                                <h4 class="fw-semibold mb-1 text-warning"><%= formatCurrency(summaryTotals.overdue) %></h4>
+                                <p class="text-muted small mb-0">Pagamentos em atraso demandando atenção imediata.</p>
+                            </div>
+                        </div>
+                    </div>
+                </div>
+
+                <div class="row g-4 align-items-stretch">
+                    <div class="col-12 col-lg-7">
+                        <div class="card border-0 shadow-sm h-100">
+                            <div class="card-body d-flex flex-column">
+                                <div class="d-flex flex-wrap justify-content-between align-items-start gap-3 mb-3">
+                                    <div>
+                                        <h4 class="fw-semibold mb-1">Performance mensal</h4>
+                                        <p class="text-muted small mb-0">Comparativo de entradas e saídas para decisões estratégicas.</p>
+                                    </div>
+                                    <span class="badge rounded-pill bg-light text-muted"><%= computedPeriodLabel %></span>
+                                </div>
+                                <div class="ratio ratio-16x9">
+                                    <canvas
+                                        id="financePerformanceChart"
+                                        aria-label="Gráfico de desempenho financeiro mensal"
+                                        role="img"
+                                    ></canvas>
+                                </div>
+                                <% if (hasMonthlySummary) { %>
+                                    <div class="table-responsive small mt-4">
+                                        <table class="table table-sm align-middle mb-0">
+                                            <thead>
+                                                <tr>
+                                                    <th scope="col">Mês</th>
+                                                    <th scope="col" class="text-end">A receber</th>
+                                                    <th scope="col" class="text-end">A pagar</th>
+                                                </tr>
+                                            </thead>
+                                            <tbody>
+                                                <% summaryMonthly.forEach((item) => { %>
+                                                    <tr>
+                                                        <td><%= formatMonthLabel(item.month) %></td>
+                                                        <td class="text-end"><%= formatCurrency(item.receivable) %></td>
+                                                        <td class="text-end"><%= formatCurrency(item.payable) %></td>
+                                                    </tr>
+                                                <% }) %>
+                                            </tbody>
+                                        </table>
+                                    </div>
+                                <% } else { %>
+                                    <p class="text-muted small mt-4 mb-0">
+                                        Cadastre lançamentos ou ajuste os filtros para visualizar tendências históricas.
+                                    </p>
+                                <% } %>
+                            </div>
+                        </div>
+                    </div>
+                    <div class="col-12 col-lg-5">
+                        <div class="card border-0 shadow-sm h-100">
+                            <div class="card-body d-flex flex-column">
+                                <div class="d-flex flex-wrap justify-content-between align-items-start gap-3 mb-3">
+                                    <div>
+                                        <h4 class="fw-semibold mb-1">Status por categoria</h4>
+                                        <p class="text-muted small mb-0">Distribuição de valores em cada etapa.</p>
+                                    </div>
+                                    <span class="badge rounded-pill bg-light text-muted">Atualizado em tempo real</span>
+                                </div>
+                                <div class="table-responsive">
+                                    <table class="table table-sm align-middle mb-3">
+                                        <thead>
+                                            <tr>
+                                                <th scope="col">Tipo</th>
+                                                <% statusKeys.forEach((statusKey) => { %>
+                                                    <th scope="col" class="text-end"><%= statusLabels[statusKey] %></th>
+                                                <% }) %>
+                                            </tr>
+                                        </thead>
+                                        <tbody>
+                                            <% Object.keys(typeLabels).forEach((typeKey) => { %>
+                                                <tr>
+                                                    <td class="fw-semibold"><%= typeLabels[typeKey] %></td>
+                                                    <% statusKeys.forEach((statusKey) => { %>
+                                                        <% const statusValue = summaryStatus && summaryStatus[typeKey] ? summaryStatus[typeKey][statusKey] : 0; %>
+                                                        <td class="text-end"><%= formatCurrency(statusValue) %></td>
+                                                    <% }) %>
+                                                </tr>
+                                            <% }) %>
+                                        </tbody>
+                                    </table>
+                                </div>
+                                <div class="bg-light rounded-3 p-3 mt-auto">
+                                    <div class="d-flex flex-column gap-2 small">
+                                        <div class="d-flex justify-content-between">
+                                            <span class="text-muted">Pagamentos liquidados</span>
+                                            <span class="fw-semibold text-success"><%= formatCurrency(summaryTotals.paid) %></span>
+                                        </div>
+                                        <div class="d-flex justify-content-between">
+                                            <span class="text-muted">Pendências</span>
+                                            <span class="fw-semibold text-primary"><%= formatCurrency(summaryTotals.pending) %></span>
+                                        </div>
+                                        <div class="d-flex justify-content-between">
+                                            <span class="text-muted">Atrasos</span>
+                                            <span class="fw-semibold text-warning"><%= formatCurrency(summaryTotals.overdue) %></span>
+                                        </div>
+                                    </div>
+                                </div>
+                            </div>
+                        </div>
+                    </div>
+                </div>
+            </div>
+        </div>
+    </div>
+
+    <div class="col-12">
+        <div class="card card-soft responsive-panel">
+            <div class="d-flex flex-wrap justify-content-between align-items-center gap-3 mb-3">
+                <div>
+                    <h3 class="fw-semibold mb-1">Lançamentos recentes</h3>
+                    <p class="text-muted mb-0">Monitoramento contínuo de receitas, despesas e recorrências.</p>
+                </div>
+                <div class="d-flex flex-column flex-sm-row align-items-sm-center justify-content-end gap-2 text-sm-end">
+                    <span class="badge rounded-pill bg-light text-muted">
+                        <i class="bi bi-shield-lock me-2" aria-hidden="true"></i>Auditoria ativa
+                    </span>
+                    <div
+                        class="d-flex flex-wrap align-items-center justify-content-end gap-2"
+                        role="group"
+                        aria-label="Exportar lançamentos financeiros"
+                    >
+                        <a
+                            class="btn btn-outline-danger btn-sm d-inline-flex align-items-center gap-2"
+                            href="/finance/export/pdf"
+                            data-export-target="/finance/export/pdf"
+                            data-bs-toggle="tooltip"
+                            data-bs-placement="top"
+                            title="Exportar lançamentos filtrados em PDF"
+                            aria-label="Exportar lançamentos filtrados em PDF"
+                            rel="noopener"
+                        >
+                            <i class="bi bi-filetype-pdf" aria-hidden="true"></i>
+                            <span>Exportar PDF</span>
+                        </a>
+                        <a
+                            class="btn btn-outline-success btn-sm d-inline-flex align-items-center gap-2"
+                            href="/finance/export/excel"
+                            data-export-target="/finance/export/excel"
+                            data-bs-toggle="tooltip"
+                            data-bs-placement="top"
+                            title="Exportar lançamentos filtrados em Excel"
+                            aria-label="Exportar lançamentos filtrados em Excel"
+                            rel="noopener"
+                        >
+                            <i class="bi bi-file-earmark-spreadsheet" aria-hidden="true"></i>
+                            <span>Exportar Excel</span>
+                        </a>
+                    </div>
+                </div>
+            </div>
+            <div class="table-responsive table-modern responsive-table">
+                <table class="table align-middle mb-0">
+                    <thead class="table-dark">
+                        <tr>
+                            <th>ID</th>
+                            <th>Descrição</th>
+                            <th>Tipo</th>
+                            <th>Valor</th>
+                            <th>Vencimento</th>
+                            <th>Pagamento</th>
+                            <th>Status</th>
+                            <th class="text-center" style="width: 200px;">Ações</th>
+                        </tr>
+                    </thead>
+                    <tbody>
+                        <% entries.forEach(entry => { %>
+                            <tr>
+                                <td><%= entry.id %></td>
+                                <td>
+                                    <div class="d-flex flex-column">
+                                        <span class="fw-semibold"><%= entry.description %></span>
+                                        <% if (entry.attachments && entry.attachments.length) { %>
+                                            <span class="text-muted small">
+                                                <i class="bi bi-paperclip me-1" aria-hidden="true"></i>
+                                                <%= entry.attachments.length %> anexo<%= entry.attachments.length > 1 ? 's' : '' %>
+                                            </span>
+                                        <% } %>
+                                    </div>
+                                </td>
+                                <td>
+                                    <% if (entry.type === 'payable') { %>
+                                        <span class="badge text-bg-danger">Pagar</span>
+                                    <% } else { %>
+                                        <span class="badge text-bg-success">Receber</span>
+                                    <% } %>
+                                </td>
+                                <td>R$ <%= entry.value %></td>
+                                <td><%= entry.dueDate %></td>
+                                <td><%= entry.paymentDate ? entry.paymentDate : '—' %></td>
+                                <td><%= entry.status %></td>
+                                <td>
+                                    <div class="d-flex flex-wrap justify-content-center gap-2">
+                                        <button
+                                            type="button"
+                                            class="btn btn-outline-primary btn-sm"
+                                            data-bs-toggle="modal"
+                                            data-bs-target="#editFinanceModal<%= entry.id %>"
+                                        >
+                                            <i class="bi bi-pencil me-1"></i>Editar
+                                        </button>
+
+                                        <form
+                                            action="/finance/delete/<%= entry.id %>?_method=DELETE"
+                                            method="POST"
+                                            class="d-inline"
+                                        >
+                                            <button class="btn btn-outline-danger btn-sm" type="submit">
+                                                <i class="bi bi-trash me-1"></i>Excluir
+                                            </button>
+                                        </form>
+                                    </div>
+
+                                    <div
+                                        class="modal fade"
+                                        id="editFinanceModal<%= entry.id %>"
+                                        tabindex="-1"
+                                        aria-hidden="true"
+                                    >
+                                        <div class="modal-dialog">
+                                            <form
+                                                action="/finance/update/<%= entry.id %>?_method=PUT"
+                                                method="POST"
+                                                enctype="multipart/form-data"
+                                                class="modal-content"
+                                            >
+                                                <div class="modal-header">
+                                                    <h5 class="modal-title">Editar Lançamento #<%= entry.id %></h5>
+                                                    <button
+                                                        type="button"
+                                                        class="btn-close"
+                                                        data-bs-dismiss="modal"
+                                                        aria-label="Close"
+                                                    ></button>
+                                                </div>
+                                                <div class="modal-body">
+                                                    <input type="hidden" name="id" value="<%= entry.id %>" />
+
+                                                    <div class="mb-3">
+                                                        <label class="form-label">Descrição</label>
+                                                        <input
+                                                            type="text"
+                                                            class="form-control"
+                                                            name="description"
+                                                            value="<%= entry.description %>"
+                                                            required
+                                                        />
+                                                    </div>
+                                                    <div class="mb-3">
+                                                        <label class="form-label">Tipo</label>
+                                                        <select class="form-select" name="type" required>
+                                                            <option value="payable" <%= entry.type === 'payable' ? 'selected' : '' %>>Pagar</option>
+                                                            <option value="receivable" <%= entry.type === 'receivable' ? 'selected' : '' %>>Receber</option>
+                                                        </select>
+                                                    </div>
+                                                    <div class="mb-3">
+                                                        <label class="form-label">Valor (R$)</label>
+                                                        <input
+                                                            type="number"
+                                                            step="0.01"
+                                                            class="form-control"
+                                                            name="value"
+                                                            value="<%= entry.value %>"
+                                                            required
+                                                        />
+                                                    </div>
+                                                    <div class="mb-3">
+                                                        <label class="form-label">Data de Vencimento</label>
+                                                        <input
+                                                            type="date"
+                                                            class="form-control"
+                                                            name="dueDate"
+                                                            value="<%= entry.dueDate %>"
+                                                            required
+                                                        />
+                                                    </div>
+                                                    <div class="mb-3">
+                                                        <label class="form-label">Data de Pagamento</label>
+                                                        <input
+                                                            type="date"
+                                                            class="form-control"
+                                                            name="paymentDate"
+                                                            value="<%= entry.paymentDate ? entry.paymentDate : '' %>"
+                                                        />
+                                                    </div>
+                                                    <div class="mb-3">
+                                                        <label class="form-label">Status</label>
+                                                        <select class="form-select" name="status">
+                                                            <option value="pending" <%= entry.status === 'pending' ? 'selected' : '' %>>Pendente</option>
+                                                            <option value="paid" <%= entry.status === 'paid' ? 'selected' : '' %>>Pago</option>
+                                                            <option value="overdue" <%= entry.status === 'overdue' ? 'selected' : '' %>>Atrasado</option>
+                                                        </select>
+                                                    </div>
+                                                    <div class="mb-3">
+                                                        <label class="form-label">Recorrência</label>
+                                                        <select class="form-select" name="recurring">
+                                                            <option value="true" <%= entry.recurring ? 'selected' : '' %>>Lançamento recorrente</option>
+                                                            <option value="false" <%= !entry.recurring ? 'selected' : '' %>>Evento único</option>
+                                                        </select>
+                                                    </div>
+                                                    <div class="mb-3">
+                                                        <label class="form-label">Intervalo de recorrência</label>
+                                                        <input
+                                                            type="text"
+                                                            class="form-control"
+                                                            name="recurringInterval"
+                                                            value="<%= entry.recurringInterval || '' %>"
+                                                            placeholder="Ex.: mensal, trimestral"
+                                                        />
+                                                    </div>
+                                                    <div class="mb-3">
+                                                        <label class="form-label">Anexos cadastrados</label>
+                                                        <% if (entry.attachments && entry.attachments.length) { %>
+                                                            <ul class="list-group list-group-flush rounded shadow-sm">
+                                                                <% entry.attachments.forEach((attachment) => { %>
+                                                                    <li class="list-group-item d-flex align-items-center justify-content-between gap-3">
+                                                                        <div class="d-flex align-items-center gap-2 text-truncate">
+                                                                            <i class="bi bi-paperclip text-primary" aria-hidden="true"></i>
+                                                                            <span class="text-truncate" title="<%= attachment.fileName %>"><%= attachment.fileName %></span>
+                                                                        </div>
+                                                                        <div class="d-flex flex-column flex-sm-row align-items-sm-center gap-2 text-sm-end">
+                                                                            <span class="text-muted small"><%= Math.max(1, Math.round((attachment.size || 0) / 1024)) %> KB</span>
+                                                                            <a
+                                                                                class="btn btn-outline-primary btn-sm"
+                                                                                href="/finance/attachments/<%= attachment.id %>/download"
+                                                                            >
+                                                                                <i class="bi bi-download me-1" aria-hidden="true"></i>Baixar
+                                                                            </a>
+                                                                        </div>
+                                                                    </li>
+                                                                <% }); %>
+                                                            </ul>
+                                                        <% } else { %>
+                                                            <p class="text-muted small mb-0">Nenhum anexo disponível para este lançamento.</p>
+                                                        <% } %>
+                                                    </div>
+                                                    <div class="mb-3">
+                                                        <label class="form-label" for="entry-attachments-<%= entry.id %>">
+                                                            Adicionar novos anexos
+                                                        </label>
+                                                        <input
+                                                            type="file"
+                                                            class="form-control"
+                                                            id="entry-attachments-<%= entry.id %>"
+                                                            name="attachments"
+                                                            multiple
+                                                            accept=".pdf,.png,.jpg,.jpeg,.doc,.docx,.xls,.xlsx,.csv,.txt,.zip"
+                                                        />
+                                                        <div class="form-text">
+                                                            Anexe arquivos relevantes (até 10MB por arquivo).
+                                                        </div>
+                                                    </div>
+                                                </div>
+                                                <div class="modal-footer">
+                                                    <button
+                                                        type="button"
+                                                        class="btn btn-outline-secondary"
+                                                        data-bs-dismiss="modal"
+                                                    >
+                                                        Cancelar
+                                                    </button>
+                                                    <button type="submit" class="btn btn-gradient">Salvar</button>
+                                                </div>
+                                            </form>
+                                        </div>
+                                    </div>
+                                </td>
+                            </tr>
+                        <% }) %>
+                    </tbody>
+                </table>
+            </div>
+        </div>
+    </div>
+    <div class="col-12 col-xxl-10">
+        <div class="card card-soft responsive-panel">
+            <h3 class="fw-semibold mb-2">Novo lançamento</h3>
+            <p class="text-muted mb-4">Cadastre receitas ou despesas com recorrência opcional e acompanhe tudo no painel.</p>
+            <form action="/finance/create" method="POST" enctype="multipart/form-data" class="row g-3 responsive-filter-grid">
+                <div class="col-md-5">
+                    <label class="form-label">Descrição</label>
+                    <input
+                        type="text"
+                        class="form-control"
+                        name="description"
+                        required
+                        placeholder="Ex.: Pagamento fornecedor"
+                    />
+                </div>
+                <div class="col-md-3">
+                    <label class="form-label">Tipo</label>
+                    <select class="form-select" name="type" required>
+                        <option value="payable">Pagar</option>
+                        <option value="receivable">Receber</option>
+                    </select>
+                </div>
+                <div class="col-md-2">
+                    <label class="form-label">Valor (R$)</label>
+                    <input
+                        type="number"
+                        step="0.01"
+                        class="form-control"
+                        name="value"
+                        required
+                    />
+                </div>
+                <div class="col-md-2">
+                    <label class="form-label">Vencimento</label>
+                    <input
+                        type="date"
+                        class="form-control"
+                        name="dueDate"
+                        required
+                    />
+                </div>
+                <div class="col-md-3">
+                    <label class="form-label">Recorrência</label>
+                    <select class="form-select" name="recurring">
+                        <option value="false">Não recorrente</option>
+                        <option value="true">Recorrente</option>
+                    </select>
+                </div>
+                <div class="col-md-3">
+                    <label class="form-label">Intervalo (opcional)</label>
+                    <input
+                        type="text"
+                        class="form-control"
+                        name="recurringInterval"
+                        placeholder="Ex.: mensal"
+                    />
+                </div>
+                <div class="col-md-6">
+                    <label class="form-label" for="new-entry-attachments">Anexar documentos</label>
+                    <input
+                        type="file"
+                        class="form-control"
+                        id="new-entry-attachments"
+                        name="attachments"
+                        multiple
+                        accept=".pdf,.png,.jpg,.jpeg,.doc,.docx,.xls,.xlsx,.csv,.txt,.zip"
+                    />
+                    <div class="form-text">
+                        Upload seguro com limite de 10MB por arquivo. Tipos aceitos: PDF, imagens e documentos do Office.
+                    </div>
+                </div>
+                <div class="col-md-12">
+                    <div class="responsive-form-actions">
+                        <button type="reset" class="btn btn-outline-secondary">Limpar</button>
+                        <button type="submit" class="btn btn-gradient">Criar lançamento</button>
+                    </div>
+                </div>
+            </form>
+        </div>
+    </div>
+</div>
+
+<script
+    src="https://cdn.jsdelivr.net/npm/chart.js@4.4.4/dist/chart.umd.min.js"
+    referrerpolicy="no-referrer"
+    defer
+></script>
+<script>
+    const rawMonthlySummary = <%- JSON.stringify(summaryMonthly) %>;
+    const monthlySummaryData = Array.isArray(rawMonthlySummary) ? rawMonthlySummary : [];
+    const chartCurrencyFormatter = new Intl.NumberFormat('pt-BR', {
+        style: 'currency',
+        currency: 'BRL'
+    });
+
+    document.addEventListener('DOMContentLoaded', () => {
+        const filterForms = document.querySelectorAll('[data-filter-form]');
+        const exportLinks = document.querySelectorAll('[data-export-target]');
+
+        const buildFiltersQuery = (scope) => {
+            if (typeof URLSearchParams === 'undefined') {
+                return window.location.search ? window.location.search.replace(/^\?/, '') : '';
+            }
+
+            const params = new URLSearchParams(window.location.search || '');
+            const forms = scope ? [scope] : Array.from(document.querySelectorAll('[data-filter-form]'));
+
+            forms.filter(Boolean).forEach((form) => {
+                const fields = form.querySelectorAll('input[name], select[name], textarea[name]');
+                fields.forEach((field) => {
+                    if (!field || !field.name) {
+                        return;
+                    }
+
+                    const rawValue = typeof field.value === 'string' ? field.value.trim() : field.value;
+                    if (rawValue) {
+                        params.set(field.name, rawValue);
+                    } else {
+                        params.delete(field.name);
+                    }
+                });
+            });
+
+            return params.toString();
+        };
+
+        const submitFormWithFilters = (form) => {
+            if (!form) {
+                return;
+            }
+
+            const action = form.getAttribute('action') || window.location.pathname || '/finance';
+            const queryString = buildFiltersQuery(form);
+            const finalUrl = queryString ? `${action}?${queryString}` : action;
+
+            window.location.assign(finalUrl);
+        };
+
+        const applyQueryToLink = (link) => {
+            const baseUrl = link.getAttribute('data-export-target');
+            if (!baseUrl) {
+                return;
+            }
+
+            const queryString = buildFiltersQuery();
+            const finalUrl = queryString ? `${baseUrl}?${queryString}` : baseUrl;
+            link.setAttribute('href', finalUrl);
+        };
+
+        const refreshExportLinks = () => {
+            if (!exportLinks.length) {
+                return;
+            }
+
+            exportLinks.forEach((link) => {
+                applyQueryToLink(link);
+
+                if (!link.__financeExportListenersBound) {
+                    link.addEventListener('focus', () => applyQueryToLink(link));
+                    link.addEventListener('mouseenter', () => applyQueryToLink(link));
+                    link.addEventListener('click', () => applyQueryToLink(link));
+                    link.addEventListener('auxclick', (event) => {
+                        if (event.button === 1) {
+                            applyQueryToLink(link);
+                        }
+                    });
+                    link.__financeExportListenersBound = true;
+                }
+            });
+        };
+
+        filterForms.forEach((form) => {
+            form.addEventListener('submit', (event) => {
+                event.preventDefault();
+                submitFormWithFilters(form);
+            });
+
+            const clearButton = form.querySelector('[data-filter-clear]');
+            if (clearButton) {
+                clearButton.addEventListener('click', (event) => {
+                    event.preventDefault();
+                    form.reset();
+                    submitFormWithFilters(form);
+                });
+            }
+
+            const fields = form.querySelectorAll('input[name], select[name], textarea[name]');
+            fields.forEach((field) => {
+                if (!field) {
+                    return;
+                }
+
+                const updateExportTargets = () => refreshExportLinks();
+                field.addEventListener('input', updateExportTargets);
+                field.addEventListener('change', () => {
+                    updateExportTargets();
+
+                    if (field.dataset.autoSubmit === 'true') {
+                        submitFormWithFilters(form);
+                    }
+                });
+            });
+        });
+
+        refreshExportLinks();
+
+        const chartElement = document.getElementById('financePerformanceChart');
+
+        const formatChartMonthLabel = (value) => {
+            if (!value) {
+                return '';
+            }
+
+            const safeValue = String(value);
+            const isoDate = `${safeValue}-01T00:00:00`;
+            const parsedDate = new Date(isoDate);
+
+            if (Number.isFinite(parsedDate.getTime())) {
+                return parsedDate.toLocaleDateString('pt-BR', { month: 'short', year: 'numeric' });
+            }
+
+            const parts = safeValue.split('-');
+            if (parts.length === 2) {
+                return `${parts[1]}/${parts[0]}`;
+            }
+
+            return safeValue;
+        };
+
+        const renderFinanceChart = () => {
+            if (!chartElement || typeof window.Chart === 'undefined') {
+                return false;
+            }
+
+            const context = chartElement.getContext('2d');
+            if (!context) {
+                return false;
+            }
+
+            const labels = monthlySummaryData.map((item) => formatChartMonthLabel(item.month));
+            const receivableData = monthlySummaryData.map((item) => {
+                const value = Number.parseFloat(item?.receivable ?? 0);
+                return Number.isFinite(value) ? value : 0;
+            });
+            const payableData = monthlySummaryData.map((item) => {
+                const value = Number.parseFloat(item?.payable ?? 0);
+                return Number.isFinite(value) ? value : 0;
+            });
+
+            if (chartElement.__financeChartInstance) {
+                chartElement.__financeChartInstance.destroy();
+            }
+
+            chartElement.__financeChartInstance = new window.Chart(context, {
+                type: 'line',
+                data: {
+                    labels,
+                    datasets: [
+                        {
+                            label: 'A receber',
+                            data: receivableData,
+                            borderColor: '#198754',
+                            backgroundColor: 'rgba(25, 135, 84, 0.15)',
+                            tension: 0.35,
+                            fill: true,
+                            pointRadius: 4,
+                            pointBackgroundColor: '#198754'
+                        },
+                        {
+                            label: 'A pagar',
+                            data: payableData,
+                            borderColor: '#dc3545',
+                            backgroundColor: 'rgba(220, 53, 69, 0.15)',
+                            tension: 0.35,
+                            fill: true,
+                            pointRadius: 4,
+                            pointBackgroundColor: '#dc3545'
+                        }
+                    ]
+                },
+                options: {
+                    responsive: true,
+                    maintainAspectRatio: false,
+                    interaction: {
+                        intersect: false,
+                        mode: 'index'
+                    },
+                    plugins: {
+                        legend: {
+                            position: 'bottom'
+                        },
+                        tooltip: {
+                            callbacks: {
+                                label: (context) => {
+                                    const value = Number.isFinite(context.parsed?.y) ? context.parsed.y : 0;
+                                    return `${context.dataset.label}: ${chartCurrencyFormatter.format(value)}`;
+                                }
+                            }
+                        }
+                    },
+                    scales: {
+                        x: {
+                            ticks: {
+                                maxRotation: 0,
+                                minRotation: 0
+                            }
+                        },
+                        y: {
+                            beginAtZero: true,
+                            ticks: {
+                                callback: (value) => {
+                                    const numeric = Number(value);
+                                    return chartCurrencyFormatter.format(Number.isFinite(numeric) ? numeric : 0);
+                                }
+                            }
+                        }
+                    }
+                }
+            });
+
+            return true;
+        };
+
+        if (chartElement && monthlySummaryData.length) {
+            const chartRendered = renderFinanceChart();
+            if (!chartRendered) {
+                window.addEventListener('load', renderFinanceChart, { once: true });
+            }
+        }
+    });
+</script>
+
+<%- include('../partials/footer') %>
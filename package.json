--- conflicted
+++ resolved
@@ -6,11 +6,7 @@
   "scripts": {
     "start": "node server.js",
     "dev": "nodemon server.js",
-<<<<<<< HEAD
     "test": "node scripts/health-check.js && node tests/schema.test.js"
-=======
-    "test": "node scripts/health-check.js && npx jest --runInBand"
->>>>>>> b5fa38ee
   },
   "dependencies": {
     "argon2": "^0.44.0",

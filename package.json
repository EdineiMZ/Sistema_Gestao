{
  "name": "meu-projeto",
  "version": "1.0.0",
  "description": "Sistema de login avançado em NodeJS com PostgreSQL e Sequelize",
  "main": "server.js",
  "scripts": {
    "start": "node server.js",
    "dev": "nodemon server.js",
<<<<<<< HEAD
    "test": "node scripts/health-check.js && npx jest --runInBand"
=======
    "test": "node --test src/services/__tests__/notificationService.test.js && node scripts/health-check.js"
>>>>>>> 7d9a2d6d
  },
  "dependencies": {
    "argon2": "^0.44.0",
    "bootstrap": "^5.3.0",
    "connect-flash": "^0.1.1",
    "dotenv": "^16.0.0",
    "ejs": "^3.1.10",
    "express": "^4.18.2",
    "express-rate-limit": "^7.5.0",
    "express-session": "^1.17.3",
    "express-validator": "^7.2.1",
    "helmet": "^8.0.0",
    "method-override": "^3.0.0",
    "multer": "^1.4.5-lts.1",
    "node-cron": "^3.0.3",
    "nodemailer": "^6.10.0",
    "pg": "^8.7.3",
    "pg-hstore": "^2.3.4",
    "sanitize-html": "^2.13.0",
    "sequelize": "^6.28.0",
    "sqlite3": "^5.1.7"
  },
  "devDependencies": {
    "jest": "^29.7.0",
    "nodemon": "^3.1.9",
    "supertest": "^6.3.4"
  },
  "jest": {
    "testEnvironment": "node",
    "testMatch": [
      "**/tests/**/*.test.js"
    ]
  }
}<|MERGE_RESOLUTION|>--- conflicted
+++ resolved
@@ -6,11 +6,7 @@
   "scripts": {
     "start": "node server.js",
     "dev": "nodemon server.js",
-<<<<<<< HEAD
     "test": "node scripts/health-check.js && npx jest --runInBand"
-=======
-    "test": "node --test src/services/__tests__/notificationService.test.js && node scripts/health-check.js"
->>>>>>> 7d9a2d6d
   },
   "dependencies": {
     "argon2": "^0.44.0",

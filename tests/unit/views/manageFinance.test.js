--- conflicted
+++ resolved
@@ -27,60 +27,10 @@
             paymentDate: '2024-05-02',
             status: 'paid',
             recurring: true,
-<<<<<<< HEAD
             recurringInterval: 'monthly'
         }
     ],
     recurringIntervalOptions: FINANCE_RECURRING_INTERVALS,
-=======
-            recurringInterval: 'Mensal'
-        },
-        {
-            id: 102,
-            description: 'Serviço de consultoria',
-            type: 'payable',
-            value: '450.00',
-            dueDate: '2024-05-10',
-            paymentDate: null,
-            status: 'pending',
-            recurring: false,
-            recurringInterval: null
-        }
-    ],
-    filters: {
-        startDate: '2024-05-01',
-        endDate: '2024-05-31',
-        type: 'receivable',
-        status: 'paid'
-    },
-    periodLabel: '01/05/2024 a 31/05/2024',
-    financeTotals: {
-        receivable: 3200.75,
-        payable: 1850.25,
-        net: 1350.5,
-        overdue: 420.0,
-        paid: 2800.5,
-        pending: 250.25
-    },
-    statusSummary: {
-        receivable: {
-            pending: 250.25,
-            paid: 2800.5,
-            overdue: 150,
-            cancelled: 0
-        },
-        payable: {
-            pending: 0,
-            paid: 1400,
-            overdue: 270,
-            cancelled: 180.25
-        }
-    },
-    monthlySummary: [
-        { month: '2024-04', receivable: 1800.25, payable: 950.5 },
-        { month: '2024-05', receivable: 1400.5, payable: 899.75 }
-    ],
->>>>>>> 2df9bf13
     success_msg: null,
     error_msg: null,
     error: null,

--- conflicted
+++ resolved
@@ -108,17 +108,10 @@
             {
                 id: 1,
                 ticketId: TEST_TICKET.id,
-<<<<<<< HEAD
                 senderId: TEST_TICKET.userId,
                 body: 'Mensagem inicial',
                 isFromAgent: false,
                 isSystem: false,
-=======
-                senderId: TEST_TICKET.creatorId,
-                senderRole: 'client',
-                messageType: 'text',
-                content: 'Mensagem inicial',
->>>>>>> c08390aa
                 attachment: null,
                 sender: null,
                 createdAt: new Date()

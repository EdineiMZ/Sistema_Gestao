--- conflicted
+++ resolved
@@ -61,7 +61,6 @@
         return [];
     }
 
-<<<<<<< HEAD
             const numeric = Number.parseFloat(typeof item === 'string' ? item.replace(',', '.') : item);
             if (!Number.isFinite(numeric) || numeric <= 0 || numeric > 1) {
                 return null;
@@ -74,20 +73,6 @@
     if (!normalized.length) {
         return getConfiguredThresholdDefaults();
     }
-=======
-    return rawList.map((item) => {
-        if (item === undefined || item === null || item === '') {
-            throw new Error(THRESHOLD_RANGE_ERROR);
-        }
-
-        const numeric = Number(item);
-        if (!Number.isFinite(numeric)) {
-            throw new Error(THRESHOLD_RANGE_ERROR);
-        }
-            return Number(numeric.toFixed(2));
-        })
-        .filter((item) => item !== null && item > 0 && item <= 1);
->>>>>>> 002f11db
 
         if (normalized <= 0 || normalized > 1) {
             throw new Error(THRESHOLD_RANGE_ERROR);
@@ -134,11 +119,8 @@
                 isArrayOfPositiveNumbers(value) {
                     const list = normalizeThresholds(value);
                     if (list.some((item) => item <= 0 || item > 1)) {
-<<<<<<< HEAD
                         throw new Error('Percentuais de alerta devem estar entre 0 e 1 (ex.: 0.75).');
-=======
-                        throw new Error('Limiares devem estar entre 0 e 1.');n
->>>>>>> 002f11db
+
                     }
                 }
             }

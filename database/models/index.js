--- conflicted
+++ resolved
@@ -1,351 +1,250 @@
-'use strict';
-
-const fs = require('fs');
-const path = require('path');
-const Sequelize = require('sequelize');
-const basename = path.basename(__filename);
-const env = process.env.NODE_ENV || 'development';
-const config = require('../../config/config')[env] || {};
-const db = {};
-
-let sequelize;
-
-if (config.use_env_variable) {
-    sequelize = new Sequelize(process.env[config.use_env_variable], config);
-} else if ((config.dialect || '').toLowerCase() === 'sqlite') {
-    sequelize = new Sequelize({
-        dialect: 'sqlite',
-        storage: config.storage || ':memory:',
-        logging: config.logging ?? false,
-        define: config.define,
-        pool: config.pool
-    });
-} else {
-    sequelize = new Sequelize(
-        config.database,
-        config.username,
-        config.password,
-        {
-            host: config.host,
-            dialect: config.dialect,
-            port: config.port,
-            logging: config.logging ?? false,
-            define: config.define,
-            pool: config.pool,
-            dialectOptions: config.dialectOptions
-        }
-    );
-}
-
-// Carrega todos os arquivos de model *.js, exceto este index.js
-fs
-    .readdirSync(__dirname)
-    .filter(file => {
-        return (
-            file.indexOf('.') !== 0 &&
-            file !== basename &&
-            file.slice(-3) === '.js'
-        );
-    })
-    .forEach(file => {
-        const model = require(path.join(__dirname, file))(sequelize, Sequelize.DataTypes);
-        db[model.name] = model;
-    });
-
-Object.keys(db).forEach(modelName => {
-    if (db[modelName].associate) {
-        db[modelName].associate(db);
-    }
-});
-
-// --- Início das associações manuais ---
-<<<<<<< HEAD
-const {
-    User,
-    Appointment,
-    Room,
-    Procedure,
-    FinanceCategory,
-    FinanceEntry,
-    Budget,
-    BudgetThresholdStatus,
-    SupportTicket,
-    SupportMessage,
-    SupportAttachment
-} = db;
-=======
-const {
-    User,
-    Appointment,
-    Room,
-    Procedure,
-    FinanceCategory,
-    FinanceEntry,
-    Budget,
-    BudgetThresholdStatus,
-    SupportTicket,
-    SupportMessage,
-    SupportAttachment
-} = db;
->>>>>>> 7ea8b6f0
-
-/**
- * Exemplo de associações:
- * Appointment.belongsTo(User, { as: 'professional', foreignKey: 'professionalId' });
- * Appointment.belongsTo(Room, { as: 'room', foreignKey: 'roomId' });
- * Procedure.belongsTo(Room, { as: 'room', foreignKey: 'roomId' });
- * Appointment.belongsTo(Procedure, { as: 'procedure', foreignKey: 'procedureId' });
- */
-
-// Appointment -> User (profissional)
-if (User && Appointment) {
-    Appointment.belongsTo(User, {
-        as: 'professional',
-        foreignKey: 'professionalId'
-    });
-    User.hasMany(Appointment, {
-        as: 'appointments',
-        foreignKey: 'professionalId'
-    });
-}
-
-// Appointment -> Room
-if (Room && Appointment) {
-    Appointment.belongsTo(Room, {
-        as: 'room',
-        foreignKey: 'roomId'
-    });
-    Room.hasMany(Appointment, {
-        as: 'appointments',
-        foreignKey: 'roomId'
-    });
-}
-
-// Procedure -> Room (se "requiresRoom" for verdadeiro e tiver roomId)
-if (Procedure && Room) {
-    Procedure.belongsTo(Room, {
-        as: 'room',
-        foreignKey: 'roomId'
-    });
-    Room.hasMany(Procedure, {
-        as: 'procedures',
-        foreignKey: 'roomId'
-    });
-}
-
-// Appointment -> Procedure
-if (Procedure && Appointment) {
-    Appointment.belongsTo(Procedure, {
-        as: 'procedure',
-        foreignKey: 'procedureId'
-    });
-    Procedure.hasMany(Appointment, {
-        as: 'appointments',
-        foreignKey: 'procedureId'
-    });
-<<<<<<< HEAD
-}
-
-// --- Fim das associações manuais ---
-
-if (Budget && User && !(Budget.associations && Budget.associations.user)) {
-    Budget.belongsTo(User, {
-        as: 'user',
-        foreignKey: 'userId'
-    });
-}
-
-if (Budget && FinanceCategory && !(Budget.associations && Budget.associations.category)) {
-    Budget.belongsTo(FinanceCategory, {
-        as: 'category',
-        foreignKey: 'financeCategoryId'
-    });
-}
-
-if (Budget && BudgetThresholdStatus && !(Budget.associations && Budget.associations.thresholdStatuses)) {
-    Budget.hasMany(BudgetThresholdStatus, {
-        as: 'thresholdStatuses',
-        foreignKey: 'budgetId',
-        onDelete: 'CASCADE'
-    });
-}
-
-if (BudgetThresholdStatus && Budget && !(BudgetThresholdStatus.associations && BudgetThresholdStatus.associations.budget)) {
-    BudgetThresholdStatus.belongsTo(Budget, {
-        as: 'budget',
-        foreignKey: 'budgetId',
-        onDelete: 'CASCADE'
-    });
-}
-
-if (FinanceCategory && Budget && !(FinanceCategory.associations && FinanceCategory.associations.budgets)) {
-    FinanceCategory.hasMany(Budget, {
-        as: 'budgets',
-        foreignKey: 'financeCategoryId'
-    });
-}
-
-if (FinanceCategory && FinanceEntry && !(FinanceCategory.associations && FinanceCategory.associations.entries)) {
-    FinanceCategory.hasMany(FinanceEntry, {
-        as: 'entries',
-        foreignKey: 'financeCategoryId'
-    });
-}
-
-if (FinanceEntry && FinanceCategory && !(FinanceEntry.associations && FinanceEntry.associations.category)) {
-    FinanceEntry.belongsTo(FinanceCategory, {
-        as: 'category',
-        foreignKey: 'financeCategoryId'
-    });
-}
-
-if (SupportTicket && User && !(SupportTicket.associations && SupportTicket.associations.requester)) {
-    SupportTicket.belongsTo(User, {
-        as: 'requester',
-        foreignKey: 'userId'
-    });
-}
-
-if (SupportTicket && SupportMessage && !(SupportTicket.associations && SupportTicket.associations.messages)) {
-    SupportTicket.hasMany(SupportMessage, {
-        as: 'messages',
-        foreignKey: 'ticketId',
-        onDelete: 'CASCADE'
-    });
-}
-
-if (SupportTicket && SupportAttachment && !(SupportTicket.associations && SupportTicket.associations.attachments)) {
-    SupportTicket.hasMany(SupportAttachment, {
-        as: 'attachments',
-        foreignKey: 'ticketId',
-        onDelete: 'CASCADE'
-    });
-}
-
-if (SupportMessage && SupportTicket && !(SupportMessage.associations && SupportMessage.associations.ticket)) {
-    SupportMessage.belongsTo(SupportTicket, {
-        as: 'ticket',
-        foreignKey: 'ticketId',
-        onDelete: 'CASCADE'
-    });
-}
-
-if (SupportMessage && User && !(SupportMessage.associations && SupportMessage.associations.sender)) {
-    SupportMessage.belongsTo(User, {
-        as: 'sender',
-        foreignKey: 'senderId'
-    });
-}
-
-if (SupportMessage && SupportAttachment && !(SupportMessage.associations && SupportMessage.associations.attachment)) {
-    SupportMessage.belongsTo(SupportAttachment, {
-        as: 'attachment',
-        foreignKey: 'attachmentId'
-    });
-}
-
-if (SupportAttachment && SupportTicket && !(SupportAttachment.associations && SupportAttachment.associations.ticket)) {
-    SupportAttachment.belongsTo(SupportTicket, {
-        as: 'ticket',
-        foreignKey: 'ticketId',
-        onDelete: 'CASCADE'
-    });
-}
-
-if (SupportAttachment && SupportMessage && !(SupportAttachment.associations && SupportAttachment.associations.message)) {
-    SupportAttachment.hasOne(SupportMessage, {
-        as: 'message',
-        foreignKey: 'attachmentId',
-        constraints: false
-    });
-}
-=======
-}
-
-// --- Fim das associações manuais ---
-if (SupportTicket && User) {
-    if (!(User.associations && User.associations.createdSupportTickets)) {
-        User.hasMany(SupportTicket, {
-            as: 'createdSupportTickets',
-            foreignKey: 'creatorId'
-        });
-    }
-
-    if (!(User.associations && User.associations.assignedSupportTickets)) {
-        User.hasMany(SupportTicket, {
-            as: 'assignedSupportTickets',
-            foreignKey: 'assignedToId'
-        });
-    }
-}
-
-if (SupportMessage && User && !(User.associations && User.associations.supportMessages)) {
-    User.hasMany(SupportMessage, {
-        as: 'supportMessages',
-        foreignKey: 'senderId'
-    });
-}
-
-if (SupportAttachment && User && !(User.associations && User.associations.uploadedSupportAttachments)) {
-    User.hasMany(SupportAttachment, {
-        as: 'uploadedSupportAttachments',
-        foreignKey: 'uploadedById'
-    });
-}
-
-if (Budget && User && !(Budget.associations && Budget.associations.user)) {
-    Budget.belongsTo(User, {
-        as: 'user',
-        foreignKey: 'userId'
-    });
-}
-
-if (Budget && FinanceCategory && !(Budget.associations && Budget.associations.category)) {
-    Budget.belongsTo(FinanceCategory, {
-        as: 'category',
-        foreignKey: 'financeCategoryId'
-    });
-}
-
-if (Budget && BudgetThresholdStatus && !(Budget.associations && Budget.associations.thresholdStatuses)) {
-    Budget.hasMany(BudgetThresholdStatus, {
-        as: 'thresholdStatuses',
-        foreignKey: 'budgetId',
-        onDelete: 'CASCADE'
-    });
-}
-
-if (BudgetThresholdStatus && Budget && !(BudgetThresholdStatus.associations && BudgetThresholdStatus.associations.budget)) {
-    BudgetThresholdStatus.belongsTo(Budget, {
-        as: 'budget',
-        foreignKey: 'budgetId',
-        onDelete: 'CASCADE'
-    });
-}
-
-if (FinanceCategory && Budget && !(FinanceCategory.associations && FinanceCategory.associations.budgets)) {
-    FinanceCategory.hasMany(Budget, {
-        as: 'budgets',
-        foreignKey: 'financeCategoryId'
-    });
-}
-
-if (FinanceCategory && FinanceEntry && !(FinanceCategory.associations && FinanceCategory.associations.entries)) {
-    FinanceCategory.hasMany(FinanceEntry, {
-        as: 'entries',
-        foreignKey: 'financeCategoryId'
-    });
-}
-
-if (FinanceEntry && FinanceCategory && !(FinanceEntry.associations && FinanceEntry.associations.category)) {
-    FinanceEntry.belongsTo(FinanceCategory, {
-        as: 'category',
-        foreignKey: 'financeCategoryId'
-    });
-}
->>>>>>> 7ea8b6f0
-
-db.sequelize = sequelize;
-db.Sequelize = Sequelize;
-
-module.exports = db;
+'use strict';
+
+const fs = require('fs');
+const path = require('path');
+const Sequelize = require('sequelize');
+const basename = path.basename(__filename);
+const env = process.env.NODE_ENV || 'development';
+const config = require('../../config/config')[env] || {};
+const db = {};
+
+let sequelize;
+
+if (config.use_env_variable) {
+    sequelize = new Sequelize(process.env[config.use_env_variable], config);
+} else if ((config.dialect || '').toLowerCase() === 'sqlite') {
+    sequelize = new Sequelize({
+        dialect: 'sqlite',
+        storage: config.storage || ':memory:',
+        logging: config.logging ?? false,
+        define: config.define,
+        pool: config.pool
+    });
+} else {
+    sequelize = new Sequelize(
+        config.database,
+        config.username,
+        config.password,
+        {
+            host: config.host,
+            dialect: config.dialect,
+            port: config.port,
+            logging: config.logging ?? false,
+            define: config.define,
+            pool: config.pool,
+            dialectOptions: config.dialectOptions
+        }
+    );
+}
+
+// Carrega todos os arquivos de model *.js, exceto este index.js
+fs
+    .readdirSync(__dirname)
+    .filter(file => {
+        return (
+            file.indexOf('.') !== 0 &&
+            file !== basename &&
+            file.slice(-3) === '.js'
+        );
+    })
+    .forEach(file => {
+        const model = require(path.join(__dirname, file))(sequelize, Sequelize.DataTypes);
+        db[model.name] = model;
+    });
+
+Object.keys(db).forEach(modelName => {
+    if (db[modelName].associate) {
+        db[modelName].associate(db);
+    }
+});
+
+// --- Início das associações manuais ---
+const {
+    User,
+    Appointment,
+    Room,
+    Procedure,
+    FinanceCategory,
+    FinanceEntry,
+    Budget,
+    BudgetThresholdStatus,
+    SupportTicket,
+    SupportMessage,
+    SupportAttachment
+} = db;
+
+/**
+ * Exemplo de associações:
+ * Appointment.belongsTo(User, { as: 'professional', foreignKey: 'professionalId' });
+ * Appointment.belongsTo(Room, { as: 'room', foreignKey: 'roomId' });
+ * Procedure.belongsTo(Room, { as: 'room', foreignKey: 'roomId' });
+ * Appointment.belongsTo(Procedure, { as: 'procedure', foreignKey: 'procedureId' });
+ */
+
+// Appointment -> User (profissional)
+if (User && Appointment) {
+    Appointment.belongsTo(User, {
+        as: 'professional',
+        foreignKey: 'professionalId'
+    });
+    User.hasMany(Appointment, {
+        as: 'appointments',
+        foreignKey: 'professionalId'
+    });
+}
+
+// Appointment -> Room
+if (Room && Appointment) {
+    Appointment.belongsTo(Room, {
+        as: 'room',
+        foreignKey: 'roomId'
+    });
+    Room.hasMany(Appointment, {
+        as: 'appointments',
+        foreignKey: 'roomId'
+    });
+}
+
+// Procedure -> Room (se "requiresRoom" for verdadeiro e tiver roomId)
+if (Procedure && Room) {
+    Procedure.belongsTo(Room, {
+        as: 'room',
+        foreignKey: 'roomId'
+    });
+    Room.hasMany(Procedure, {
+        as: 'procedures',
+        foreignKey: 'roomId'
+    });
+}
+
+// Appointment -> Procedure
+if (Procedure && Appointment) {
+    Appointment.belongsTo(Procedure, {
+        as: 'procedure',
+        foreignKey: 'procedureId'
+    });
+    Procedure.hasMany(Appointment, {
+        as: 'appointments',
+        foreignKey: 'procedureId'
+    });
+}
+
+// --- Fim das associações manuais ---
+
+if (Budget && User && !(Budget.associations && Budget.associations.user)) {
+    Budget.belongsTo(User, {
+        as: 'user',
+        foreignKey: 'userId'
+    });
+}
+
+if (Budget && FinanceCategory && !(Budget.associations && Budget.associations.category)) {
+    Budget.belongsTo(FinanceCategory, {
+        as: 'category',
+        foreignKey: 'financeCategoryId'
+    });
+}
+
+if (Budget && BudgetThresholdStatus && !(Budget.associations && Budget.associations.thresholdStatuses)) {
+    Budget.hasMany(BudgetThresholdStatus, {
+        as: 'thresholdStatuses',
+        foreignKey: 'budgetId',
+        onDelete: 'CASCADE'
+    });
+}
+
+if (BudgetThresholdStatus && Budget && !(BudgetThresholdStatus.associations && BudgetThresholdStatus.associations.budget)) {
+    BudgetThresholdStatus.belongsTo(Budget, {
+        as: 'budget',
+        foreignKey: 'budgetId',
+        onDelete: 'CASCADE'
+    });
+}
+
+if (FinanceCategory && Budget && !(FinanceCategory.associations && FinanceCategory.associations.budgets)) {
+    FinanceCategory.hasMany(Budget, {
+        as: 'budgets',
+        foreignKey: 'financeCategoryId'
+    });
+}
+
+if (FinanceCategory && FinanceEntry && !(FinanceCategory.associations && FinanceCategory.associations.entries)) {
+    FinanceCategory.hasMany(FinanceEntry, {
+        as: 'entries',
+        foreignKey: 'financeCategoryId'
+    });
+}
+
+if (FinanceEntry && FinanceCategory && !(FinanceEntry.associations && FinanceEntry.associations.category)) {
+    FinanceEntry.belongsTo(FinanceCategory, {
+        as: 'category',
+        foreignKey: 'financeCategoryId'
+    });
+}
+
+if (SupportTicket && User && !(SupportTicket.associations && SupportTicket.associations.requester)) {
+    SupportTicket.belongsTo(User, {
+        as: 'requester',
+        foreignKey: 'userId'
+    });
+}
+
+if (SupportTicket && SupportMessage && !(SupportTicket.associations && SupportTicket.associations.messages)) {
+    SupportTicket.hasMany(SupportMessage, {
+        as: 'messages',
+        foreignKey: 'ticketId',
+        onDelete: 'CASCADE'
+    });
+}
+
+if (SupportTicket && SupportAttachment && !(SupportTicket.associations && SupportTicket.associations.attachments)) {
+    SupportTicket.hasMany(SupportAttachment, {
+        as: 'attachments',
+        foreignKey: 'ticketId',
+        onDelete: 'CASCADE'
+    });
+}
+
+if (SupportMessage && SupportTicket && !(SupportMessage.associations && SupportMessage.associations.ticket)) {
+    SupportMessage.belongsTo(SupportTicket, {
+        as: 'ticket',
+        foreignKey: 'ticketId',
+        onDelete: 'CASCADE'
+    });
+}
+
+if (SupportMessage && User && !(SupportMessage.associations && SupportMessage.associations.sender)) {
+    SupportMessage.belongsTo(User, {
+        as: 'sender',
+        foreignKey: 'senderId'
+    });
+}
+
+if (SupportMessage && SupportAttachment && !(SupportMessage.associations && SupportMessage.associations.attachment)) {
+    SupportMessage.belongsTo(SupportAttachment, {
+        as: 'attachment',
+        foreignKey: 'attachmentId'
+    });
+}
+
+if (SupportAttachment && SupportTicket && !(SupportAttachment.associations && SupportAttachment.associations.ticket)) {
+    SupportAttachment.belongsTo(SupportTicket, {
+        as: 'ticket',
+        foreignKey: 'ticketId',
+        onDelete: 'CASCADE'
+    });
+}
+
+if (SupportAttachment && SupportMessage && !(SupportAttachment.associations && SupportAttachment.associations.message)) {
+    SupportAttachment.hasOne(SupportMessage, {
+        as: 'message',
+        foreignKey: 'attachmentId',
+        constraints: false
+    });
+}
+
+
+db.sequelize = sequelize;
+db.Sequelize = Sequelize;
+
+module.exports = db;
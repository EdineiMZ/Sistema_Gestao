--- conflicted
+++ resolved
@@ -299,7 +299,6 @@
     color: var(--brand-primary-dark);
 }
 
-<<<<<<< HEAD
 .theme-toggle {
     display: inline-flex;
     align-items: center;
@@ -516,135 +515,7 @@
 
 .app-shell.theme-dark legend.scheduler-border {
     color: #c7d2fe;
-=======
-.dashboard-root {
-    position: relative;
-    min-height: 60vh;
-}
-
-.dashboard-root.is-loading::after,
-.dashboard-root.is-loading::before {
-    position: absolute;
-    inset: 0;
-    z-index: 5;
-    pointer-events: none;
-}
-
-.dashboard-root.is-loading::after {
-    content: '';
-    background: rgba(255, 255, 255, 0.75);
-    backdrop-filter: blur(4px);
-    border-radius: 24px;
-}
-
-.dashboard-root.is-loading::before {
-    content: '';
-    width: 44px;
-    height: 44px;
-    margin: auto;
-    border-radius: 999px;
-    border: 4px solid rgba(67, 97, 238, 0.25);
-    border-top-color: var(--brand-primary);
-    animation: dashboard-spin 0.9s linear infinite;
-}
-
-@keyframes dashboard-spin {
-    to {
-        transform: rotate(360deg);
-    }
-}
-
-.dashboard-title {
-    font-size: 2.05rem;
-    font-weight: 600;
-    color: var(--brand-primary-dark);
-}
-
-.dashboard-subtitle {
-    color: var(--muted-color);
-    max-width: 640px;
-}
-
-.metric-card,
-.chart-card,
-.upcoming-card {
-    border-radius: 20px;
-    background: rgba(255, 255, 255, 0.92);
-    backdrop-filter: blur(8px);
-    border: 1px solid rgba(255, 255, 255, 0.4);
-    transition: transform 0.25s ease, box-shadow 0.25s ease;
-}
-
-.metric-card:hover,
-.chart-card:hover,
-.upcoming-card:hover {
-    transform: translateY(-4px);
-    box-shadow: var(--shadow-soft);
-}
-
-.metric-icon {
-    display: inline-flex;
-    align-items: center;
-    justify-content: center;
-    width: 48px;
-    height: 48px;
-    border-radius: 16px;
-    font-size: 1.25rem;
-}
-
-.metric-value {
-    font-size: 2.25rem;
-    font-weight: 600;
-    color: var(--brand-primary-dark);
-}
-
-.metric-label {
-    font-weight: 500;
-    color: var(--muted-color);
-}
-
-.metric-footnote {
-    font-size: 0.85rem;
-    color: var(--muted-color);
-}
-
-.chart-title {
-    font-weight: 600;
-    color: var(--brand-primary-dark);
-}
-
-.chart-subtitle {
-    font-size: 0.9rem;
-    color: var(--muted-color);
-}
-
-.chart-card canvas {
-    width: 100% !important;
-    min-height: 240px;
-}
-
-.upcoming-card ul {
-    display: flex;
-    flex-direction: column;
-    gap: 0.9rem;
-}
-
-.upcoming-item {
-    padding: 0.75rem 0.85rem;
-    border-radius: 14px;
-    background: rgba(67, 97, 238, 0.08);
-    border: 1px solid rgba(67, 97, 238, 0.12);
-}
-
-.upcoming-meta {
-    font-size: 0.85rem;
-    color: var(--muted-color);
-}
-
-.btn-gradient[disabled] {
-    opacity: 0.7;
-    cursor: not-allowed;
->>>>>>> 66e3c838
+
 }
 
 @media (max-width: 991px) {
